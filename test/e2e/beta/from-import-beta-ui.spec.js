--- conflicted
+++ resolved
@@ -9,11 +9,6 @@
   verboseReportOnFailure,
 } = require('../func')
 const {
-<<<<<<< HEAD
-=======
-  checkBrowserForConsoleErrors,
-  verboseReportOnFailure,
->>>>>>> e467eda4
   findElement,
   findElements,
   checkBrowserForConsoleErrors,
@@ -23,17 +18,14 @@
 describe('Using MetaMask with an existing account', function () {
   const browser = process.env.SELENIUM_BROWSER
   let driver
-<<<<<<< HEAD
   let extensionUri
-  let tokenAddress
-=======
->>>>>>> e467eda4
 
   const testSeedPhrase = 'phrase upgrade clock rough situate wedding elder clever doctor stamp excess tent'
   const testAddress = '0xE18035BF8712672935FDB4e5e431b1a0183d2DFC'
   const testPrivateKey2 = '14abe6f4aab7f9f626fe981c864d0adeb5685f289ac9270c27b8fd790b4235d6'
   const regularDelayMs = 1000
   const largeDelayMs = regularDelayMs * 2
+  const waitingNewPageDelayMs = regularDelayMs * 10
 
   this.timeout(0)
   this.bail(true)
@@ -333,11 +325,16 @@
   })
 
   describe('Add a custom token from TokenFactory', () => {
+    let extension, tokenFactory
+
     it('creates a new token', async () => {
       await driver.executeScript('window.open("https://tokenfactory.surge.sh/#/factory")')
       await delay(waitingNewPageDelayMs)
 
-      const [extension, tokenFactory] = await driver.getAllWindowHandles()
+      const windowHandles = await driver.getAllWindowHandles()
+      extension = windowHandles[0]
+      tokenFactory = windowHandles[1]
+
       await driver.switchTo().window(tokenFactory)
       const [
         totalSupply,
@@ -358,6 +355,7 @@
       await driver.switchTo().window(extension)
       await driver.get(extensionUri)
       await delay(regularDelayMs)
+    })
 
     it('enter private key', async () => {
       const privateKeyInput = await findElement(driver, By.css('#private-key-box'))
@@ -367,7 +365,7 @@
       await driver.switchTo().window(tokenFactory)
       await delay(regularDelayMs)
       const tokenContactAddress = await driver.findElement(By.css('div > div > div:nth-child(2) > span:nth-child(3)'))
-      tokenAddress = await tokenContactAddress.getText()
+      await tokenContactAddress.getText()
       await driver.close()
       await driver.switchTo().window(extension)
       await driver.get(extensionUri)

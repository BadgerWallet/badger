--- conflicted
+++ resolved
@@ -1,19 +1,13 @@
 const inherits = require('util').inherits
 const Component = require('react').Component
-<<<<<<< HEAD
-const connect = require('react-redux').connect
+const connect = require('../../metamask-connect')
 const { compose } = require('recompose')
 const { withRouter } = require('react-router-dom')
-=======
-const connect = require('../../metamask-connect')
->>>>>>> 8766420f
 const h = require('react-hyperscript')
 const actions = require('../../actions')
 const { Menu, Item, Divider, CloseArea } = require('../dropdowns/components/menu')
 const Identicon = require('../identicon')
 const { formatBalance } = require('../../util')
-<<<<<<< HEAD
-const t = require('../../../i18n')
 const {
   SETTINGS_ROUTE,
   INFO_ROUTE,
@@ -26,10 +20,6 @@
   withRouter,
   connect(mapStateToProps, mapDispatchToProps)
 )(AccountMenu)
-=======
-
-module.exports = connect(mapStateToProps, mapDispatchToProps)(AccountMenu)
->>>>>>> 8766420f
 
 inherits(AccountMenu, Component)
 function AccountMenu () { Component.call(this) }
@@ -86,16 +76,11 @@
     }, [
       this.props.t('myAccounts'),
       h('button.account-menu__logout-button', {
-<<<<<<< HEAD
         onClick: () => {
           lockMetamask()
           history.push(DEFAULT_ROUTE)
         },
-      }, t('logout')),
-=======
-        onClick: lockMetamask,
       }, this.props.t('logout')),
->>>>>>> 8766420f
     ]),
     h(Divider),
     h('div.account-menu__accounts', this.renderAccounts()),

--- conflicted
+++ resolved
@@ -1,14 +1,8 @@
-<<<<<<< HEAD
 const { Component } = require('react')
 const PropTypes = require('prop-types')
-const connect = require('./metamask-connect')
+const connect = require('react-redux').connect
 const { Route, Switch, Redirect, withRouter } = require('react-router-dom')
 const { compose } = require('recompose')
-=======
-const inherits = require('util').inherits
-const Component = require('react').Component
-const connect = require('react-redux').connect
->>>>>>> 8e0f3935
 const h = require('react-hyperscript')
 const PropTypes = require('prop-types')
 const actions = require('./actions')
@@ -57,7 +51,6 @@
 // Global Modals
 const Modal = require('./components/modals/index').Modal
 
-<<<<<<< HEAD
 // Routes
 const {
   DEFAULT_ROUTE,
@@ -304,8 +297,8 @@
 
               // metamask name
               h('.flex-row', [
-                h('h1', this.props.t('appName')),
-                h('div.beta-label', this.props.t('beta')),
+                h('h1', this.context.t('appName')),
+                h('div.beta-label', this.context.t('beta')),
               ]),
 
             ]),
@@ -330,7 +323,7 @@
 
               ]),
 
-              isUnlocked && h('div.account-menu__icon', { onClick: this.props.toggleAccountMenu }, [
+              isUnlocked && h('div.account-menu__icon', { onClick: this.context.toggleAccountMenu }, [
                 h(Identicon, {
                   address: this.props.selectedAddress,
                   diameter: 32,
@@ -583,15 +576,15 @@
     let name
 
     if (providerName === 'mainnet') {
-      name = this.props.t('connectingToMainnet')
+      name = this.context.t('connectingToMainnet')
     } else if (providerName === 'ropsten') {
-      name = this.props.t('connectingToRopsten')
+      name = this.context.t('connectingToRopsten')
     } else if (providerName === 'kovan') {
-      name = this.props.t('connectingToRopsten')
+      name = this.context.t('connectingToRopsten')
     } else if (providerName === 'rinkeby') {
-      name = this.props.t('connectingToRinkeby')
+      name = this.context.t('connectingToRinkeby')
     } else {
-      name = this.props.t('connectingToUnknown')
+      name = this.context.t('connectingToUnknown')
     }
 
     return name
@@ -604,15 +597,15 @@
     let name
 
     if (providerName === 'mainnet') {
-      name = this.props.t('mainnet')
+      name = this.context.t('mainnet')
     } else if (providerName === 'ropsten') {
-      name = this.props.t('ropsten')
+      name = this.context.t('ropsten')
     } else if (providerName === 'kovan') {
-      name = this.props.t('kovan')
+      name = this.context.t('kovan')
     } else if (providerName === 'rinkeby') {
-      name = this.props.t('rinkeby')
+      name = this.context.t('rinkeby')
     } else {
-      name = this.props.t('unknownNetwork')
+      name = this.context.t('unknownNetwork')
     }
 
     return name
@@ -657,17 +650,6 @@
   setMouseUserState: PropTypes.func,
   t: PropTypes.func,
 }
-=======
-App.contextTypes = {
-  t: PropTypes.func,
-}
-
-module.exports = connect(mapStateToProps, mapDispatchToProps)(App)
-
-
-inherits(App, Component)
-function App () { Component.call(this) }
->>>>>>> 8e0f3935
 
 function mapStateToProps (state) {
   const { appState, metamask } = state
@@ -750,486 +732,7 @@
   }
 }
 
-<<<<<<< HEAD
 module.exports = compose(
   withRouter,
   connect(mapStateToProps, mapDispatchToProps)
-)(App)
-=======
-App.prototype.componentWillMount = function () {
-  if (!this.props.currentCurrency) {
-    this.props.setCurrentCurrencyToUSD()
-  }
-}
-
-App.prototype.render = function () {
-  var props = this.props
-  const {
-    isLoading,
-    loadingMessage,
-    network,
-    isMouseUser,
-    setMouseUserState,
-  } = props
-  const isLoadingNetwork = network === 'loading' && props.currentView.name !== 'config'
-  const loadMessage = loadingMessage || isLoadingNetwork ?
-    this.getConnectingLabel() : null
-  log.debug('Main ui render function')
-
-  return (
-    h('.flex-column.full-height', {
-      className: classnames({ 'mouse-user-styles': isMouseUser }),
-      style: {
-        overflowX: 'hidden',
-        position: 'relative',
-        alignItems: 'center',
-      },
-      tabIndex: '0',
-      onClick: () => setMouseUserState(true),
-      onKeyDown: (e) => {
-        if (e.keyCode === 9) {
-          setMouseUserState(false)
-        }
-      },
-    }, [
-
-      // global modal
-      h(Modal, {}, []),
-
-      // app bar
-      this.renderAppBar(),
-
-      // sidebar
-      this.renderSidebar(),
-
-      // network dropdown
-      h(NetworkDropdown, {
-        provider: this.props.provider,
-        frequentRpcList: this.props.frequentRpcList,
-      }, []),
-
-      h(AccountMenu),
-
-      (isLoading || isLoadingNetwork) && h(Loading, {
-        loadingMessage: loadMessage,
-      }),
-
-      // this.renderLoadingIndicator({ isLoading, isLoadingNetwork, loadMessage }),
-
-      // content
-      this.renderPrimary(),
-    ])
-  )
-}
-
-App.prototype.renderGlobalModal = function () {
-  return h(Modal, {
-    ref: 'modalRef',
-  }, [
-    // h(BuyOptions, {}, []),
-  ])
-}
-
-App.prototype.renderSidebar = function () {
-
-  return h('div', {
-  }, [
-    h('style', `
-      .sidebar-enter {
-        transition: transform 300ms ease-in-out;
-        transform: translateX(-100%);
-      }
-      .sidebar-enter.sidebar-enter-active {
-        transition: transform 300ms ease-in-out;
-        transform: translateX(0%);
-      }
-      .sidebar-leave {
-        transition: transform 200ms ease-out;
-        transform: translateX(0%);
-      }
-      .sidebar-leave.sidebar-leave-active {
-        transition: transform 200ms ease-out;
-        transform: translateX(-100%);
-      }
-    `),
-
-    h(ReactCSSTransitionGroup, {
-      transitionName: 'sidebar',
-      transitionEnterTimeout: 300,
-      transitionLeaveTimeout: 200,
-    }, [
-      // A second instance of Walletview is used for non-mobile viewports
-      this.props.sidebarOpen ? h(WalletView, {
-        responsiveDisplayClassname: '.sidebar',
-        style: {},
-      }) : undefined,
-
-    ]),
-
-    // overlay
-    // TODO: add onClick for overlay to close sidebar
-    this.props.sidebarOpen ? h('div.sidebar-overlay', {
-      style: {},
-      onClick: () => {
-        this.props.hideSidebar()
-      },
-    }, []) : undefined,
-  ])
-}
-
-App.prototype.renderAppBar = function () {
-  const {
-    isUnlocked,
-    network,
-    provider,
-    networkDropdownOpen,
-    showNetworkDropdown,
-    hideNetworkDropdown,
-    currentView,
-    isInitialized,
-    betaUI,
-    isPopup,
-    welcomeScreenSeen,
-  } = this.props
-
-  if (window.METAMASK_UI_TYPE === 'notification') {
-    return null
-  }
-
-  const props = this.props
-  const {isMascara, isOnboarding} = props
-
-  // Do not render header if user is in mascara onboarding
-  if (isMascara && isOnboarding) {
-    return null
-  }
-
-  // Do not render header if user is in mascara buy ether
-  if (isMascara && props.currentView.name === 'buyEth') {
-    return null
-  }
-
-  return (
-
-    h('.full-width', {
-      style: {},
-    }, [
-
-      (isInitialized || welcomeScreenSeen || isPopup || !betaUI) && h('.app-header.flex-row.flex-space-between', {
-        className: classnames({
-          'app-header--initialized': !isOnboarding,
-        }),
-      }, [
-        h('div.app-header-contents', {}, [
-          h('div.left-menu-wrapper', {
-            onClick: () => {
-              props.dispatch(actions.backToAccountDetail(props.activeAddress))
-            },
-          }, [
-            // mini logo
-            h('img.metafox-icon', {
-              height: 42,
-              width: 42,
-              src: './images/metamask-fox.svg',
-            }),
-
-            // metamask name
-            h('.flex-row', [
-              h('h1', this.context.t('appName')),
-              h('div.beta-label', this.context.t('beta')),
-            ]),
-          ]),
-
-          betaUI && isInitialized && h('div.header__right-actions', [
-            h('div.network-component-wrapper', {
-              style: {},
-            }, [
-              // Network Indicator
-              h(NetworkIndicator, {
-                network,
-                provider,
-                disabled: currentView.name === 'confTx',
-                onClick: (event) => {
-                  event.preventDefault()
-                  event.stopPropagation()
-                  return networkDropdownOpen === false
-                    ? showNetworkDropdown()
-                    : hideNetworkDropdown()
-                },
-              }),
-
-            ]),
-
-            isUnlocked && h('div.account-menu__icon', { onClick: this.props.toggleAccountMenu }, [
-              h(Identicon, {
-                address: this.props.selectedAddress,
-                diameter: 32,
-              }),
-            ]),
-          ]),
-        ]),
-      ]),
-
-      !isInitialized && !isPopup && betaUI && h('.alpha-warning__container', {}, [
-        h('h2', {
-          className: classnames({
-            'alpha-warning': welcomeScreenSeen,
-            'alpha-warning-welcome-screen': !welcomeScreenSeen,
-          }),
-        }, 'Please be aware that this version is still under development'),
-      ]),
-
-    ])
-  )
-}
-
-App.prototype.renderLoadingIndicator = function ({ isLoading, isLoadingNetwork, loadMessage }) {
-  const { isMascara } = this.props
-
-  return isMascara
-    ? null
-    : h(Loading, {
-      isLoading: isLoading || isLoadingNetwork,
-      loadingMessage: loadMessage,
-    })
-}
-
-App.prototype.renderBackButton = function (style, justArrow = false) {
-  var props = this.props
-  return (
-    h('.flex-row', {
-      key: 'leftArrow',
-      style: style,
-      onClick: () => props.dispatch(actions.goBackToInitView()),
-    }, [
-      h('i.fa.fa-arrow-left.cursor-pointer'),
-      justArrow ? null : h('div.cursor-pointer', {
-        style: {
-          marginLeft: '3px',
-        },
-        onClick: () => props.dispatch(actions.goBackToInitView()),
-      }, 'BACK'),
-    ])
-  )
-}
-
-App.prototype.renderPrimary = function () {
-  log.debug('rendering primary')
-  var props = this.props
-  const {
-    isMascara,
-    isOnboarding,
-    betaUI,
-    isRevealingSeedWords,
-    welcomeScreenSeen,
-    Qr,
-    isInitialized,
-    isUnlocked,
-  } = props
-  const isMascaraOnboarding = isMascara && isOnboarding
-  const isBetaUIOnboarding = betaUI && isOnboarding
-
-  if (!welcomeScreenSeen && betaUI && !isInitialized && !isUnlocked) {
-    return h(WelcomeScreen)
-  }
-
-  if (isMascaraOnboarding || isBetaUIOnboarding) {
-    return h(MascaraFirstTime)
-  }
-
-  // notices
-  if (!props.noActiveNotices && !betaUI) {
-    log.debug('rendering notice screen for unread notices.')
-    return h(NoticeScreen, {
-      notice: props.lastUnreadNotice,
-      key: 'NoticeScreen',
-      onConfirm: () => props.dispatch(actions.markNoticeRead(props.lastUnreadNotice)),
-    })
-  } else if (props.lostAccounts && props.lostAccounts.length > 0) {
-    log.debug('rendering notice screen for lost accounts view.')
-    return h(NoticeScreen, {
-      notice: generateLostAccountsNotice(props.lostAccounts),
-      key: 'LostAccountsNotice',
-      onConfirm: () => props.dispatch(actions.markAccountsFound()),
-    })
-  }
-
-  if (props.isInitialized && props.forgottenPassword) {
-    log.debug('rendering restore vault screen')
-    return h(HDRestoreVaultScreen, {key: 'HDRestoreVaultScreen'})
-  } else if (!props.isInitialized && !props.isUnlocked && !isRevealingSeedWords) {
-    log.debug('rendering menu screen')
-    return !betaUI
-      ? h(OldUIInitializeMenuScreen, {key: 'menuScreenInit'})
-      : h(InitializeMenuScreen, {key: 'menuScreenInit'})
-  }
-
-  // show unlock screen
-  if (!props.isUnlocked) {
-    return h(MainContainer, {
-      currentViewName: props.currentView.name,
-      isUnlocked: props.isUnlocked,
-    })
-  }
-
-  // show seed words screen
-  if (props.seedWords) {
-    log.debug('rendering seed words')
-    return h(HDCreateVaultComplete, {key: 'HDCreateVaultComplete'})
-  }
-
-  // show current view
-  switch (props.currentView.name) {
-
-    case 'accountDetail':
-      log.debug('rendering main container')
-      return h(MainContainer, {key: 'account-detail'})
-
-    case 'sendTransaction':
-      log.debug('rendering send tx screen')
-
-      // Going to leave this here until we are ready to delete SendTransactionScreen v1
-      // const SendComponentToRender = checkFeatureToggle('send-v2')
-      //   ? SendTransactionScreen2
-      //   : SendTransactionScreen
-
-      return h(SendTransactionScreen2, {key: 'send-transaction'})
-
-    case 'sendToken':
-      log.debug('rendering send token screen')
-
-      // Going to leave this here until we are ready to delete SendTransactionScreen v1
-      // const SendTokenComponentToRender = checkFeatureToggle('send-v2')
-      //   ? SendTransactionScreen2
-      //   : SendTokenScreen
-
-      return h(SendTransactionScreen2, {key: 'sendToken'})
-
-    case 'newKeychain':
-      log.debug('rendering new keychain screen')
-      return h(NewKeyChainScreen, {key: 'new-keychain'})
-
-    case 'confTx':
-      log.debug('rendering confirm tx screen')
-      return h(ConfirmTxScreen, {key: 'confirm-tx'})
-
-    case 'add-token':
-      log.debug('rendering add-token screen from unlock screen.')
-      return h(AddTokenScreen, {key: 'add-token'})
-
-    case 'config':
-      log.debug('rendering config screen')
-      return h(Settings, {key: 'config'})
-
-    case 'import-menu':
-      log.debug('rendering import screen')
-      return h(Import, {key: 'import-menu'})
-
-    case 'new-account-page':
-      log.debug('rendering new account screen')
-      return h(NewAccount, {key: 'new-account'})
-
-    case 'reveal-seed-conf':
-      log.debug('rendering reveal seed confirmation screen')
-      return h(RevealSeedConfirmation, {key: 'reveal-seed-conf'})
-
-    case 'info':
-      log.debug('rendering info screen')
-      return h(Settings, {key: 'info', tab: 'info'})
-
-    case 'buyEth':
-      log.debug('rendering buy ether screen')
-      return h(BuyView, {key: 'buyEthView'})
-
-    case 'onboardingBuyEth':
-      log.debug('rendering onboarding buy ether screen')
-      return h(MascaraBuyEtherScreen, {key: 'buyEthView'})
-
-    case 'qr':
-      log.debug('rendering show qr screen')
-      return h('div', {
-        style: {
-          position: 'absolute',
-          height: '100%',
-          top: '0px',
-          left: '0px',
-        },
-      }, [
-        h('i.fa.fa-arrow-left.fa-lg.cursor-pointer.color-orange', {
-          onClick: () => props.dispatch(actions.backToAccountDetail(props.activeAddress)),
-          style: {
-            marginLeft: '10px',
-            marginTop: '50px',
-          },
-        }),
-        h('div', {
-          style: {
-            position: 'absolute',
-            left: '44px',
-            width: '285px',
-          },
-        }, [
-          h(QrView, {key: 'qr', Qr}),
-        ]),
-      ])
-
-    default:
-      log.debug('rendering default, account detail screen')
-      return h(MainContainer, {key: 'account-detail'})
-  }
-}
-
-App.prototype.toggleMetamaskActive = function () {
-  if (!this.props.isUnlocked) {
-    // currently inactive: redirect to password box
-    var passwordBox = document.querySelector('input[type=password]')
-    if (!passwordBox) return
-    passwordBox.focus()
-  } else {
-    // currently active: deactivate
-    this.props.dispatch(actions.lockMetamask(false))
-  }
-}
-
-App.prototype.getConnectingLabel = function () {
-  const { provider } = this.props
-  const providerName = provider.type
-
-  let name
-
-  if (providerName === 'mainnet') {
-    name = this.context.t('connectingToMainnet')
-  } else if (providerName === 'ropsten') {
-    name = this.context.t('connectingToRopsten')
-  } else if (providerName === 'kovan') {
-    name = this.context.t('connectingToRopsten')
-  } else if (providerName === 'rinkeby') {
-    name = this.context.t('connectingToRinkeby')
-  } else {
-    name = this.context.t('connectingToUnknown')
-  }
-
-  return name
-}
-
-App.prototype.getNetworkName = function () {
-  const { provider } = this.props
-  const providerName = provider.type
-
-  let name
-
-  if (providerName === 'mainnet') {
-    name = this.context.t('mainnet')
-  } else if (providerName === 'ropsten') {
-    name = this.context.t('ropsten')
-  } else if (providerName === 'kovan') {
-    name = this.context.t('kovan')
-  } else if (providerName === 'rinkeby') {
-    name = this.context.t('rinkeby')
-  } else {
-    name = this.context.t('unknownNetwork')
-  }
-
-  return name
-}
->>>>>>> 8e0f3935
+)(App)
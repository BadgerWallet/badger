--- conflicted
+++ resolved
@@ -97,12 +97,8 @@
     "eth-hd-keyring": "^1.2.1",
     "eth-json-rpc-filters": "^1.2.8",
     "eth-json-rpc-infura": "^3.0.0",
-<<<<<<< HEAD
     "eth-json-rpc-middleware": "^2.1.0",
-    "eth-keyring-controller": "^2.2.0",
-=======
     "eth-keyring-controller": "^3.1.1",
->>>>>>> cee55b47
     "eth-phishing-detect": "^1.1.4",
     "eth-query": "^2.1.2",
     "eth-sig-util": "^1.4.2",

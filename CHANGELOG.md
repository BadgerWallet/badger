# Changelog

## Current Master

- Add ability to export private keys as a file.
- Add ability to export seed words as a file.
- Changed state logs to a file download than a clipboard copy.
<<<<<<< HEAD
- Fixed a long standing memory leak associated with filters installed by dapps
=======
- Fix link to support center.
>>>>>>> 1d3cd976

## 3.10.0 2017-9-11

- Readded loose keyring label back into the account list.
- Remove cryptonator from chrome permissions.
- Add info on token contract addresses.
- Add validation preventing users from inputting their own addresses as token tracking addresses.
- Added button to reject all transactions (thanks to davidp94! https://github.com/davidp94)

## 3.9.13 2017-9-8

- Changed the way we initialize the inpage provider to fix a bug affecting some developers.

## 3.9.12 2017-9-6

- Fix bug that prevented Web3 1.0 compatibility
- Make eth_sign deprecation warning less noisy
- Add useful link to eth_sign deprecation warning.
- Fix bug with network version serialization over synchronous RPC
- Add MetaMask version to state logs.
- Add the total amount of tokens when multiple tokens are added under the token list
- Use HTTPS links for Etherscan.
- Update Support center link to new one with HTTPS.
- Make web3 deprecation notice more useful by linking to a descriptive article.

## 3.9.11 2017-8-24

- Fix nonce calculation bug that would sometimes generate very wrong nonces.
- Give up resubmitting a transaction after 3500 blocks.

## 3.9.10 2017-8-23

- Improve nonce calculation, to prevent bug where people are unable to send transactions reliably.
- Remove link to eth-tx-viz from identicons in tx history.

## 3.9.9 2017-8-18

- Fix bug where some transaction submission errors would show an empty screen.
- Fix bug that could mis-render token balances when very small.
- Fix formatting of eth_sign "Sign Message" view.
- Add deprecation warning to eth_sign "Sign Message" view.

## 3.9.8 2017-8-16

- Reenable token list.
- Remove default tokens.

## 3.9.7 2017-8-15

- hotfix - disable token list
- Added a deprecation warning for web3 https://github.com/ethereum/mist/releases/tag/v0.9.0

## 3.9.6 2017-8-09

- Replace account screen with an account drop-down menu.
- Replace account buttons with a new account-specific drop-down menu.

## 3.9.5 2017-8-04

- Improved phishing detection configuration update rate

## 3.9.4 2017-8-03

- Fixed bug that prevented transactions from being rejected.

## 3.9.3 2017-8-03

- Add support for EGO ujo token
- Continuously update blacklist for known phishing sites in background.
- Automatically detect suspicious URLs too similar to common phishing targets, and blacklist them.

## 3.9.2 2017-7-26

- Fix bugs that could sometimes result in failed transactions after switching networks.
- Include stack traces in txMeta's to better understand the life cycle of transactions
- Enhance blacklister functionality to include levenshtein logic. (credit to @sogoiii and @409H for their help!)

## 3.9.1 2017-7-19

- No longer automatically request 1 ropsten ether for the first account in a new vault.
- Now redirects from known malicious sites faster.
- Added a link to our new support page to the help screen.
- Fixed bug where a new transaction would be shown over the current transaction, creating a possible timing attack against user confirmation.
- Fixed bug in nonce tracker where an incorrect nonce would be calculated.
- Lowered minimum gas price to 1 Gwei.

## 3.9.0 2017-7-12

- Now detects and blocks known phishing sites.

## 3.8.6 2017-7-11

- Make transaction resubmission more resilient.
- No longer validate nonce client-side in retry loop.
- Fix bug where insufficient balance error was sometimes shown on successful transactions.

## 3.8.5 2017-7-7

- Fix transaction resubmit logic to fail slightly less eagerly.

## 3.8.4 2017-7-7

- Improve transaction resubmit logic to fail more eagerly when a user would expect it to.

## 3.8.3 2017-7-6

- Re-enable default token list.
- Add origin header to dapp-bound requests to allow providers to throttle sites.
- Fix bug that could sometimes resubmit a transaction that had been stalled due to low balance after balance was restored.

## 3.8.2 2017-7-3

- No longer show network loading indication on config screen, to allow selecting custom RPCs.
- Visually indicate that network spinner is a menu.
- Indicate what network is being searched for when disconnected.

## 3.8.1 2017-6-30

- Temporarily disabled loading popular tokens by default to improve performance.
- Remove SEND token button until a better token sending form can be built, due to some precision issues.
- Fix precision bug in token balances.
- Cache token symbol and precisions to reduce network load.
- Transpile some newer JavaScript, restores compatibility with some older browsers.

## 3.8.0 2017-6-28

- No longer stop rebroadcasting transactions
- Add list of popular tokens held to the account detail view.
- Add ability to add Tokens to token list.
- Add a warning to JSON file import.
- Add "send" link to token list, which goes to TokenFactory.
- Fix bug where slowly mined txs would sometimes be incorrectly marked as failed.
- Fix bug where badge count did not reflect personal_sign pending messages.
- Seed word confirmation wording is now scarier.
- Fix error for invalid seed words.
- Prevent users from submitting two duplicate transactions by disabling submit.
- Allow Dapps to specify gas price as hex string.
- Add button for copying state logs to clipboard.

## 3.7.8 2017-6-12

- Add an `ethereum:` prefix to the QR code address
- The default network on installation is now MainNet
- Fix currency API URL from cryptonator.
- Update gasLimit params with every new block seen.
- Fix ENS resolver symbol UI.

## 3.7.7 2017-6-8

- Fix bug where metamask would show old data after computer being asleep or disconnected from the internet.

## 3.7.6 2017-6-5

- Fix bug that prevented publishing contracts.

## 3.7.5 2017-6-5

- Prevent users from sending to the `0x0` address.
- Provide useful errors when entering bad characters in ENS name.
- Add ability to copy addresses from transaction confirmation view.

## 3.7.4 2017-6-2

- Fix bug with inflight cache that caused some block lookups to return bad values (affected OasisDex).
- Fixed bug with gas limit calculation that would sometimes create unsubmittable gas limits.

## 3.7.3 2017-6-1

- Rebuilt to fix cache clearing bug.

## 3.7.2 2017-5-31

- Now when switching networks sites that use web3 will reload
- Now when switching networks the extension does not restart
- Cleanup decimal bugs in our gas inputs.
- Fix bug where submit button was enabled for invalid gas inputs.
- Now enforce 95% of block's gasLimit to protect users.
- Removing provider-engine from the inpage provider. This fixes some error handling inconsistencies introduced in 3.7.0.
- Added "inflight cache", which prevents identical requests from clogging up the network, dramatically improving ENS performance.
- Fixed bug where filter subscriptions would sometimes fail to unsubscribe.
- Some contracts will now display logos instead of jazzicons.
- Some contracts will now have names displayed in the confirmation view.

## 3.7.0 2017-5-23

- Add Transaction Number (nonce) to transaction list.
- Label the pending tx icon with a tooltip.
- Fix bug where website filters would pile up and not deallocate when leaving a site.
- Continually resubmit pending txs for a period of time to ensure successful broadcast.
- ENS names will no longer resolve to their owner if no resolver is set. Resolvers must be explicitly set and configured.

## 3.6.5 2017-5-17

- Fix bug where edited gas parameters would not take effect.
- Trim currency list.
- Enable decimals in our gas prices.
- Fix reset button.
- Fix event filter bug introduced by newer versions of Geth.
- Fix bug where decimals in gas inputs could result in strange values.

## 3.6.4 2017-5-8

- Fix main-net ENS resolution.

## 3.6.3 2017-5-8

- Fix bug that could stop newer versions of Geth from working with MetaMask.

## 3.6.2 2017-5-8

- Input gas price in Gwei.
- Enforce Safe Gas Minimum recommended by EthGasStation.
- Fix bug where block-tracker could stop polling for new blocks.
- Reduce UI size by removing internal web3.
- Fix bug where gas parameters would not properly update on adjustment.

## 3.6.1 2017-4-30

- Made fox less nosy.
- Fix bug where error was reported in debugger console when Chrome opened a new window.

## 3.6.0 2017-4-26

- Add Rinkeby Test Network to our network list.

## 3.5.4 2017-4-25

- Fix occasional nonce tracking issue.
- Fix bug where some events would not be emitted by web3.
- Fix bug where an error would be thrown when composing signatures for networks with large ID values.

## 3.5.3 2017-4-24

- Popup new transactions in Firefox.
- Fix transition issue from account detail screen.
- Revise buy screen for more modularity.
- Fixed some other small bugs.

## 3.5.2 2017-3-28

- Fix bug where gas estimate totals were sometimes wrong.
- Add link to Kovan Test Faucet instructions on buy view.
- Inject web3 into loaded iFrames.

## 3.5.1 2017-3-27

- Fix edge case where users were unable to enable the notice button if notices were short enough to not require a scrollbar.

## 3.5.0 2017-3-27

- Add better error messages for when a transaction fails on approval
- Allow sending to ENS names in send form on Ropsten.
- Added an address book functionality that remembers the last 15 unique addresses sent to.
- Can now change network to custom RPC URL from lock screen.
- Removed support for old, lightwallet based vault. Users who have not opened app in over a month will need to recover with their seed phrase. This will allow Firefox support sooner.
- Fixed bug where spinner wouldn't disappear on incorrect password submission on seed word reveal.
- Polish the private key UI.
- Enforce minimum values for gas price and gas limit.
- Fix bug where total gas was sometimes not live-updated.
- Fix bug where editing gas value could have some abrupt behaviors (#1233)
- Add Kovan as an option on our network list.
- Fixed bug where transactions on other networks would disappear when submitting a transaction on another network.

## 3.4.0 2017-3-8

- Add two most recently used custom RPCs to network dropdown menu.
- Add personal_sign method support.
- Add personal_ecRecover method support.
- Add ability to customize gas and gasPrice on the transaction approval screen.
- Increase default gas buffer to 1.5x estimated gas value.

## 3.3.0 2017-2-20

- net_version has been made synchronous.
- Test suite for migrations expanded.
- Network now changeable from lock screen.
- Improve test coverage of eth.sign behavior, including a code example of verifying a signature.

## 3.2.2 2017-2-8

- Revert eth.sign behavior to the previous one with a big warning.  We will be gradually implementing the new behavior over the coming time. https://github.com/ethereum/wiki/wiki/JSON-RPC#eth_sign

- Improve test coverage of eth.sign behavior, including a code example of verifying a signature.

## 3.2.2 2017-2-8

- Revert eth.sign behavior to the previous one with a big warning.  We will be gradually implementing the new behavior over the coming time. https://github.com/ethereum/wiki/wiki/JSON-RPC#eth_sign

## 3.2.1 2017-2-8

- Revert back to old style message signing.
- Fixed some build errors that were causing a variety of bugs.

## 3.2.0 2017-2-8

- Add ability to import accounts in JSON file format (used by Mist, Geth, MyEtherWallet, and more!)
- Fix unapproved messages not being included in extension badge.
- Fix rendering bug where the Confirm transaction view would let you approve transactions when the account has insufficient balance.

## 3.1.2 2017-1-24

- Fix "New Account" default keychain

## 3.1.1 2017-1-20

- Fix HD wallet seed export

## 3.1.0 2017-1-18

- Add ability to import accounts by private key.
- Fixed bug that returned the wrong transaction hashes on private networks that had not implemented EIP 155 replay protection (like TestRPC).

## 3.0.1 2017-1-17

- Fixed bug that prevented eth.sign from working.
- Fix the displaying of transactions that have been submitted to the network in Transaction History

## 3.0.0 2017-1-16

- Fix seed word account generation (https://medium.com/metamask/metamask-3-migration-guide-914b79533cdd#.t4i1qmmsz).
- Fix Bug where you see an empty transaction flash by on the confirm transaction view.
- Create visible difference in transaction history between an approved but not yet included in a block transaction and a transaction who has been confirmed.
- Fix memory leak in RPC Cache
- Override RPC commands eth_syncing and web3_clientVersion
- Remove certain non-essential permissions from certain builds.
- Add a check for when a tx is included in a block.
- Fix bug where browser-solidity would sometimes warn of a contract creation error when there was none.
- Minor modifications to network display.
- Network now displays properly for pending transactions.
- Implement replay attack protections allowed by EIP 155.
- Fix bug where sometimes loading account data would fail by querying a future block.

## 2.14.1 2016-12-20

- Update Coinbase info. and increase the buy amount to $15
- Fixed ropsten transaction links
- Temporarily disable extension reload detection causing infinite reload bug.
- Implemented basic checking for valid RPC URIs.

## 2.14.0 2016-12-16

- Removed Morden testnet provider from provider menu.
- Add support for notices.
- Fix broken reload detection.
- Fix transaction forever cached-as-pending bug.

## 2.13.11 2016-11-23

- Add support for synchronous RPC method "eth_uninstallFilter".
- Forgotten password prompts now send users directly to seed word restoration.

## 2.13.10 2016-11-22

- Improve gas calculation logic.
- Default to Dapp-specified gas limits for transactions.
- Ropsten networks now properly point to the faucet when attempting to buy ether.
- Ropsten transactions now link to etherscan correctly.

## 2.13.9 2016-11-21

- Add support for the new, default Ropsten Test Network.
- Fix bug that would cause MetaMask to occasionally lose its StreamProvider connection and drop requests.
- Fix bug that would cause the Custom RPC menu item to not appear when Localhost 8545 was selected.
- Point ropsten faucet button to actual faucet.
- Phase out ethereumjs-util from our encryptor module.

## 2.13.8 2016-11-16

- Show a warning when a transaction fails during simulation.
- Fix bug where 20% of gas estimate was not being added properly.
- Render error messages in confirmation screen more gracefully.

## 2.13.7 2016-11-8

- Fix bug where gas estimate would sometimes be very high.
- Increased our gas estimate from 100k gas to 20% of estimate.
- Fix GitHub link on info page to point at current repository.

## 2.13.6 2016-10-26

- Add a check for improper Transaction data.
- Inject up to date version of web3.js
- Now nicknaming new accounts "Account #" instead of "Wallet #" for clarity.
- Fix bug where custom provider selection could show duplicate items.
- Fix bug where connecting to a local morden node would make two providers appear selected.
- Fix bug that was sometimes preventing transactions from being sent.

## 2.13.5 2016-10-18

- Increase default max gas to `100000` over the RPC's `estimateGas` response.
- Fix bug where slow-loading dapps would sometimes trigger infinite reload loops.

## 2.13.4 2016-10-17

- Add custom transaction fee field to send form.
- Fix bug where web3 was being injected into XML files.
- Fix bug where changing network would not reload current Dapps.

## 2.13.3 2016-10-4

- Fix bug where log queries were filtered out.
- Decreased vault confirmation button font size to help some Linux users who could not see it.
- Made popup a little taller because it would sometimes cut off buttons.
- Fix bug where long account lists would get scrunched instead of scrolling.
- Add legal information to relevant pages.
- Rename UI elements to be more consistent with one another.
- Updated Terms of Service and Usage.
- Prompt users to re-agree to the Terms of Service when they are updated.

## 2.13.2 2016-10-4

- Fix bug where chosen FIAT exchange rate does no persist when switching networks
- Fix additional parameters that made MetaMask sometimes receive errors from Parity.
- Fix bug where invalid transactions would still open the MetaMask popup.
- Removed hex prefix from private key export, to increase compatibility with Geth, MyEtherWallet, and Jaxx.

## 2.13.1 2016-09-23

- Fix a bug with estimating gas on Parity
- Show loading indication when selecting ShapeShift as purchasing method.

## 2.13.0 2016-09-18

- Add Parity compatibility, fixing Geth dependency issues.
- Add a link to the transaction in history that goes to https://metamask.github.io/eth-tx-viz
too help visualize transactions and to where they are going.
- Show "Buy Ether" button and warning on tx confirmation when sender balance is insufficient

## 2.12.1 2016-09-14

- Fixed bug where if you send a transaction from within MetaMask extension the
popup notification opens up.
- Fixed bug where some tx errors would block subsequent txs until the plugin was refreshed.

## 2.12.0 2016-09-14

- Add a QR button to the Account detail screen
- Fixed bug where opening MetaMask could close a non-metamask popup.
- Fixed memory leak that caused occasional crashes.

## 2.11.1 2016-09-12

- Fix bug that prevented caches from being cleared in Opera.

## 2.11.0 2016-09-12

- Fix bug where pending transactions from Test net (or other networks) show up In Main net.
- Add fiat conversion values to more views.
- On fresh install, open a new tab with the MetaMask Introduction video. Does not open on update.
- Block negative values from transactions.
- Fixed a memory leak.
- MetaMask logo now renders as super lightweight SVG, improving compatibility and performance.
- Now showing loading indication during vault unlocking, to clarify behavior for users who are experiencing slow unlocks.
- Now only initially creates one wallet when restoring a vault, to reduce some users' confusion.

## 2.10.2 2016-09-02

- Fix bug where notification popup would not display.

## 2.10.1 2016-09-02

- Fix bug where provider menu did not allow switching to custom network from a custom network.
- Sending a transaction from within MetaMask no longer triggers a popup.
- The ability to build without livereload features (such as for production) can be enabled with the gulp --disableLiveReload flag.
- Fix Ethereum JSON RPC Filters bug.

## 2.10.0 2016-08-29

- Changed transaction approval from notifications system to popup system.
- Add a back button to locked screen to allow restoring vault from seed words when password is forgotten.
- Forms now retain their values even when closing the popup and reopening it.
- Fixed a spelling error in provider menu.

## 2.9.2 2016-08-24

- Fixed shortcut bug from preventing installation.

## 2.9.1 2016-08-24

- Added static image as fallback for when WebGL isn't supported.
- Transaction history now has a hard limit.
- Added info link on account screen that visits Etherscan.
- Fixed bug where a message signing request would be lost if the vault was locked.
- Added shortcut to open MetaMask (Ctrl+Alt+M or Cmd+Opt/Alt+M)
- Prevent API calls in tests.
- Fixed bug where sign message confirmation would sometimes render blank.

## 2.9.0 2016-08-22

- Added ShapeShift to the transaction history
- Added affiliate key to Shapeshift requests
- Added feature to reflect current conversion rates of current vault balance.
- Modify balance display logic.

## 2.8.0 2016-08-15

- Integrate ShapeShift
- Add a form for Coinbase to specify amount to buy
- Fix various typos.
- Make dapp-metamask connection more reliable
- Remove Ethereum Classic from provider menu.

## 2.7.3 2016-07-29

- Fix bug where changing an account would not update in a live Dapp.

## 2.7.2 2016-07-29

- Add Ethereum Classic to provider menu
- Fix bug where host store would fail to receive updates.

## 2.7.1 2016-07-27

- Fix bug where web3 would sometimes not be injected in time for the application.
- Fixed bug where sometimes when opening the plugin, it would not fully open until closing and re-opening.
- Got most functionality working within Firefox (still working on review process before it can be available).
- Fixed menu dropdown bug introduced in Chrome 52.

## 2.7.0 2016-07-21

- Added a Warning screen about storing ETH
- Add buy Button!
- MetaMask now throws descriptive errors when apps try to use synchronous web3 methods.
- Removed firefox-specific line in manifest.

## 2.6.2 2016-07-20

- Fixed bug that would prevent the plugin from reopening on the first try after receiving a new transaction while locked.
- Fixed bug that would render 0 ETH as a non-exact amount.

## 2.6.1 2016-07-13

- Fix tool tips on Eth balance to show the 6 decimals
- Fix rendering of recipient SVG in tx approval notification.
- New vaults now generate only one wallet instead of three.
- Bumped version of web3 provider engine.
- Fixed bug where some lowercase or uppercase addresses were not being recognized as valid.
- Fixed bug where gas cost was misestimated on the tx confirmation view.

## 2.6.0 2016-07-11

- Fix formatting of ETH balance
- Fix formatting of account details.
- Use web3 minified dist for faster inject times
- Fix issue where dropdowns were not in front of icons.
- Update transaction approval styles.
- Align failed and successful transaction history text.
- Fix issue where large domain names and large transaction values would misalign the transaction history.
- Abbreviate ether balances on transaction details to maintain formatting.
- General code cleanup.

## 2.5.0 2016-06-29

- Implement new account design.
- Added a network indicator mark in dropdown menu
- Added network name next to network indicator
- Add copy transaction hash button to completed transaction list items.
- Unify wording for transaction approve/reject options on notifications and the extension.
- Fix bug where confirmation view would be shown twice.

## 2.4.5 2016-06-29

- Fixed bug where MetaMask interfered with PDF loading.
- Moved switch account icon into menu bar.
- Changed status shapes to be a yellow warning sign for failure and ellipsis for pending transactions.
- Now enforce 20 character limit on wallet names.
- Wallet titles are now properly truncated in transaction confirmation.
- Fix formatting on terms & conditions page.
- Now enforce 30 character limit on wallet names.
- Fix out-of-place positioning of pending transaction badges on wallet list.
- Change network status icons to reflect current design.

## 2.4.4 2016-06-23

- Update web3-stream-provider for batch payload bug fix

## 2.4.3 2016-06-23

- Remove redundant network option buttons from settings page
- Switch out font family Transat for Montserrat

## 2.4.2 2016-06-22

- Change out export icon for key.
- Unify copy to clipboard icon
- Fixed eth.sign behavior.
- Fix behavior of batched outbound transactions.

## 2.4.0 2016-06-20

- Clean up UI.
- Remove nonfunctional QR code button.
- Make network loading indicator clickable to select accessible network.
- Show more characters of addresses when space permits.
- Fixed bug when signing messages under 64 hex characters long.
- Add disclaimer view with placeholder text for first time users.

## 2.3.1 2016-06-09

- Style up the info page
- Cache identicon images to optimize for long lists of transactions.
- Fix out of gas errors

## 2.3.0 2016-06-06

- Show network status in title bar
- Added seed word recovery to config screen.
- Clicking network status indicator now reveals a provider menu.

## 2.2.0 2016-06-02

- Redesigned init, vault create, vault restore and seed confirmation screens.
- Added pending transactions to transaction list on account screen.
- Clicking a pending transaction takes you back to the transaction approval screen.
- Update provider-engine to fix intermittent out of gas errors.

## 2.1.0 2016-05-26

- Added copy address button to account list.
- Fixed back button on confirm transaction screen.
- Add indication of pending transactions to account list screen.
- Fixed bug where error warning was sometimes not cleared on view transition.
- Updated eth-lightwallet to fix a critical security issue.

## 2.0.0 2016-05-23

- UI Overhaul per Vlad Todirut's designs.
- Replaced identicons with jazzicons.
- Fixed glitchy transitions.
- Added support for capitalization-based address checksums.
- Send value is no longer limited by javascript number precision, and is always in ETH.
- Added ability to generate new accounts.
- Added ability to locally nickname accounts.

## 1.8.4 2016-05-13

- Point rpc servers to https endpoints.

## 1.8.3 2016-05-12

- Bumped web3 to 0.6.0
- Really fixed `eth_syncing` method response.

## 1.8.2 2016-05-11

- Fixed bug where send view would not load correctly the first time it was visited per account.
- Migrated all users to new scalable backend.
- Fixed `eth_syncing` method response.

## 1.8.1 2016-05-10

- Initial usage of scalable blockchain backend.
- Made official providers more easily configurable for us internally.

## 1.8.0 2016-05-10

- Add support for calls to `eth.sign`.
- Moved account exporting within subview of the account detail view.
- Added buttons to the account export process.
- Improved visual appearance of account detail transition where button heights would change.
- Restored back button to account detail view.
- Show transaction list always, never collapsed.
- Changing provider now reloads current Dapps
- Improved appearance of transaction list in account detail view.

## 1.7.0 2016-04-29

- Account detail view is now the primary view.
- The account detail view now has a "Change acct" button which shows the account list.
- Clicking accounts in the account list now both selects that account and displays that account's detail view.
- Selected account is now persisted between sessions, so the current account stays selected.
- Account icons are now "identicons" (deterministically generated from the address).
- Fixed link to Slack channel.
- Added a context guard for "define" to avoid UMD's exporting themselves to the wrong module system, fixing interference with some websites.
- Transaction list now only shows transactions for the current account.
- Transaction list now only shows transactions for the current network (mainnet, testnet, testrpc).
- Fixed transaction links to etherscan blockchain explorer.
- Fixed some UI transitions that had weird behavior.

## 1.6.0 2016-04-22

- Pending transactions are now persisted to localStorage and resume even after browser is closed.
- Completed transactions are now persisted and can be displayed via UI.
- Added transaction list to account detail view.
- Fix bug on config screen where current RPC address was always displayed wrong.
- Fixed bug where entering a decimal value when sending a transaction would result in sending the wrong amount.
- Add save button to custom RPC input field.
- Add quick-select button for RPC on `localhost:8545`.
- Improve config view styling.
- Users have been migrated from old test-net RPC to a newer test-net RPC.

## 1.5.1 2016-04-15

- Corrected text above account list. Selected account is visible to all sites, not just the current domain.
- Merged the UI codebase into the main plugin codebase for simpler maintenance.
- Fix Ether display rounding error. Now rendering to four decimal points.
- Fix some inpage synchronous methods
- Change account rendering to show four decimals and a leading zero.

## 1.5.0 2016-04-13

- Added ability to send ether.
- Fixed bugs related to using Javascript numbers, which lacked appropriate precision.
- Replaced Etherscan main-net provider with our own production RPC.

## 1.4.0 2016-04-08

- Removed extra entropy text field for simplified vault creation.
- Now supports exporting an account's private key.
- Unified button and input styles across the app.
- Removed some non-working placeholder UI until it works.
- Fix popup's web3 stream provider
- Temporarily deactivated fauceting indication because it would activate when restoring an empty account.

## 1.3.2 2016-04-04

 - When unlocking, first account is auto-selected.
 - When creating a first vault on the test-net, the first account is auto-funded.
 - Fixed some styling issues.

## 1.0.1-1.3.1

Many changes not logged. Hopefully beginning to log consistently now!

## 1.0.0

Made seed word restoring BIP44 compatible.

## 0.14.0

Added the ability to restore accounts from seed words.<|MERGE_RESOLUTION|>--- conflicted
+++ resolved
@@ -5,11 +5,8 @@
 - Add ability to export private keys as a file.
 - Add ability to export seed words as a file.
 - Changed state logs to a file download than a clipboard copy.
-<<<<<<< HEAD
 - Fixed a long standing memory leak associated with filters installed by dapps
-=======
 - Fix link to support center.
->>>>>>> 1d3cd976
 
 ## 3.10.0 2017-9-11
 

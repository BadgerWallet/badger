# Changelog

## Current Master

<<<<<<< HEAD
- Remove seedWords from UI state dump.
=======
- Inject web3 into loaded iFrames.
>>>>>>> 731f6654

## 3.5.1 2017-3-27

- Fix edge case where users were unable to enable the notice button if notices were short enough to not require a scrollbar.

## 3.5.0 2017-3-27

- Add better error messages for when a transaction fails on approval
- Allow sending to ENS names in send form on Ropsten.
- Added an address book functionality that remembers the last 15 unique addresses sent to.
- Can now change network to custom RPC URL from lock screen.
- Removed support for old, lightwallet based vault. Users who have not opened app in over a month will need to recover with their seed phrase. This will allow Firefox support sooner.
- Fixed bug where spinner wouldn't disappear on incorrect password submission on seed word reveal.
- Polish the private key UI.
- Enforce minimum values for gas price and gas limit.
- Fix bug where total gas was sometimes not live-updated.
- Fix bug where editing gas value could have some abrupt behaviors (#1233)
- Add Kovan as an option on our network list.
- Fixed bug where transactions on other networks would disappear when submitting a transaction on another network.

## 3.4.0 2017-3-8

- Add two most recently used custom RPCs to network dropdown menu.
- Add personal_sign method support.
- Add personal_ecRecover method support.
- Add ability to customize gas and gasPrice on the transaction approval screen.
- Increase default gas buffer to 1.5x estimated gas value.

## 3.3.0 2017-2-20

- net_version has been made synchronous.
- Test suite for migrations expanded.
- Network now changeable from lock screen.
- Improve test coverage of eth.sign behavior, including a code example of verifying a signature.

## 3.2.2 2017-2-8

- Revert eth.sign behavior to the previous one with a big warning.  We will be gradually implementing the new behavior over the coming time. https://github.com/ethereum/wiki/wiki/JSON-RPC#eth_sign

- Improve test coverage of eth.sign behavior, including a code example of verifying a signature.

## 3.2.2 2017-2-8

- Revert eth.sign behavior to the previous one with a big warning.  We will be gradually implementing the new behavior over the coming time. https://github.com/ethereum/wiki/wiki/JSON-RPC#eth_sign

## 3.2.1 2017-2-8

- Revert back to old style message signing.
- Fixed some build errors that were causing a variety of bugs.

## 3.2.0 2017-2-8

- Add ability to import accounts in JSON file format (used by Mist, Geth, MyEtherWallet, and more!)
- Fix unapproved messages not being included in extension badge.
- Fix rendering bug where the Confirm transaction view would lets you approve transactions when the account has insufficient balance.

## 3.1.2 2017-1-24

- Fix "New Account" default keychain

## 3.1.1 2017-1-20

- Fix HD wallet seed export

## 3.1.0 2017-1-18

- Add ability to import accounts by private key.
- Fixed bug that returned the wrong transaction hashes on private networks that had not implemented EIP 155 replay protection (like TestRPC).

## 3.0.1 2017-1-17

- Fixed bug that prevented eth.sign from working.
- Fix the displaying of transactions that have been submitted to the network in Transaction History

## 3.0.0 2017-1-16

- Fix seed word account generation (https://medium.com/metamask/metamask-3-migration-guide-914b79533cdd#.t4i1qmmsz).
- Fix Bug where you see a empty transaction flash by on the confirm transaction view.
- Create visible difference in transaction history between a approved but not yet included in a block transaction and a transaction who has been confirmed.
- Fix memory leak in RPC Cache
- Override RPC commands eth_syncing and web3_clientVersion
- Remove certain non-essential permissions from certain builds.
- Add a check for when a tx is included in a block.
- Fix bug where browser-solidity would sometimes warn of a contract creation error when there was none.
- Minor modifications to network display.
- Network now displays properly for pending transactions.
- Implement replay attack protections allowed by EIP 155.
- Fix bug where sometimes loading account data would fail by querying a future block.

## 2.14.1 2016-12-20

- Update Coinbase info. and increase the buy amount to $15
- Fixed ropsten transaction links
- Temporarily disable extension reload detection causing infinite reload bug.
- Implemented basic checking for valid RPC URIs.

## 2.14.0 2016-12-16

- Removed Morden testnet provider from provider menu.
- Add support for notices.
- Fix broken reload detection.
- Fix transaction forever cached-as-pending bug.

## 2.13.11 2016-11-23

- Add support for synchronous RPC method "eth_uninstallFilter".
- Forgotten password prompts now send users directly to seed word restoration.

## 2.13.10 2016-11-22

- Improve gas calculation logic.
- Default to Dapp-specified gas limits for transactions.
- Ropsten networks now properly point to the faucet when attempting to buy ether.
- Ropsten transactions now link to etherscan correctly.

## 2.13.9 2016-11-21

- Add support for the new, default Ropsten Test Network.
- Fix bug that would cause MetaMask to occasionally lose its StreamProvider connection and drop requests.
- Fix bug that would cause the Custom RPC menu item to not appear when Localhost 8545 was selected.
- Point ropsten faucet button to actual faucet.
- Phase out ethereumjs-util from our encryptor module.

## 2.13.8 2016-11-16

- Show a warning when a transaction fails during simulation.
- Fix bug where 20% of gas estimate was not being added properly.
- Render error messages in confirmation screen more gracefully.

## 2.13.7 2016-11-8

- Fix bug where gas estimate would sometimes be very high.
- Increased our gas estimate from 100k gas to 20% of estimate.
- Fix github link on info page to point at current repository.

## 2.13.6 2016-10-26

- Add a check for improper Transaction data.
- Inject up to date version of web3.js
- Now nicknaming new accounts "Account #" instead of "Wallet #" for clarity.
- Fix bug where custom provider selection could show duplicate items.
- Fix bug where connecting to a local morden node would make two providers appear selected.
- Fix bug that was sometimes preventing transactions from being sent.

## 2.13.5 2016-10-18

- Increase default max gas to `100000` over the RPC's `estimateGas` response.
- Fix bug where slow-loading dapps would sometimes trigger infinite reload loops.

## 2.13.4 2016-10-17

- Add custom transaction fee field to send form.
- Fix bug where web3 was being injected into XML files.
- Fix bug where changing network would not reload current Dapps.

## 2.13.3 2016-10-4

- Fix bug where log queries were filtered out.
- Decreased vault confirmation button font size to help some Linux users who could not see it.
- Made popup a little taller because it would sometimes cut off buttons.
- Fix bug where long account lists would get scrunched instead of scrolling.
- Add legal information to relevant pages.
- Rename UI elements to be more consistent with one another.
- Updated Terms of Service and Usage.
- Prompt users to re-agree to the Terms of Service when they are updated.

## 2.13.2 2016-10-4

- Fix bug where chosen FIAT exchange rate does no persist when switching networks
- Fix additional parameters that made MetaMask sometimes receive errors from Parity.
- Fix bug where invalid transactions would still open the MetaMask popup.
- Removed hex prefix from private key export, to increase compatibility with Geth, MyEtherWallet, and Jaxx.

## 2.13.1 2016-09-23

- Fix a bug with estimating gas on Parity
- Show loading indication when selecting ShapeShift as purchasing method.

## 2.13.0 2016-09-18

- Add Parity compatibility, fixing Geth dependency issues.
- Add a link to the transaction in history that goes to https://metamask.github.io/eth-tx-viz
too help visualize transactions and to where they are going.
- Show "Buy Ether" button and warning on tx confirmation when sender balance is insufficient

## 2.12.1 2016-09-14

- Fixed bug where if you send a transaction from within MetaMask extension the
popup notification opens up.
- Fixed bug where some tx errors would block subsequent txs until the plugin was refreshed.

## 2.12.0 2016-09-14

- Add a QR button to the Account detail screen
- Fixed bug where opening MetaMask could close a non-metamask popup.
- Fixed memory leak that caused occasional crashes.

## 2.11.1 2016-09-12

- Fix bug that prevented caches from being cleared in Opera.

## 2.11.0 2016-09-12

- Fix bug where pending transactions from Test net (or other networks) show up In Main net.
- Add fiat conversion values to more views.
- On fresh install, open a new tab with the MetaMask Introduction video. Does not open on update.
- Block negative values from transactions.
- Fixed a memory leak.
- MetaMask logo now renders as super lightweight SVG, improving compatibility and performance.
- Now showing loading indication during vault unlocking, to clarify behavior for users who are experience slow unlocks.
- Now only initially creates one wallet when restoring a vault, to reduce some users' confusion.

## 2.10.2 2016-09-02

- Fix bug where notification popup would not display.

## 2.10.1 2016-09-02

- Fix bug where provider menu did not allow switching to custom network from a custom network.
- Sending a transaction from within MetaMask no longer triggers a popup.
- The ability to build without livereload features (such as for production) can be enabled with the gulp --disableLiveReload flag.
- Fix Ethereum JSON RPC Filters bug.

## 2.10.0 2016-08-29

- Changed transaction approval from notifications system to popup system.
- Add a back button to locked screen to allow restoring vault from seed words when password is forgotten.
- Forms now retain their values even when closing the popup and reopening it.
- Fixed a spelling error in provider menu.

## 2.9.2 2016-08-24

- Fixed shortcut bug from preventing installation.

## 2.9.1 2016-08-24

- Added static image as fallback for when WebGL isn't supported.
- Transaction history now has a hard limit.
- Added info link on account screen that visits Etherscan.
- Fixed bug where a message signing request would be lost if the vault was locked.
- Added shortcut to open MetaMask (Ctrl+Alt+M or Cmd+Opt/Alt+M)
- Prevent API calls in  tests.
- Fixed bug where sign message confirmation would sometimes render blank.

## 2.9.0 2016-08-22

- Added ShapeShift to the transaction history
- Added affiliate key to Shapeshift requests
- Added feature to reflect current conversion rates of current vault balance.
- Modify balance display logic.

## 2.8.0 2016-08-15

- Integrate ShapeShift
- Add a form for Coinbase to specify amount to buy
- Fix various typos.
- Make dapp-metamask connection more reliable
- Remove Ethereum Classic from provider menu.

## 2.7.3 2016-07-29

- Fix bug where changing an account would not update in a live Dapp.

## 2.7.2 2016-07-29

- Add Ethereum Classic to provider menu
- Fix bug where host store would fail to receive updates.

## 2.7.1 2016-07-27

- Fix bug where web3 would sometimes not be injected in time for the application.
- Fixed bug where sometimes when opening the plugin, it would not fully open until closing and re-opening.
- Got most functionality working within Firefox (still working on review process before it can be available).
- Fixed menu dropdown bug introduced in Chrome 52.

## 2.7.0 2016-07-21

- Added a Warning screen about storing ETH
- Add buy Button!
- MetaMask now throws descriptive errors when apps try to use synchronous web3 methods.
- Removed firefox-specific line in manifest.

## 2.6.2 2016-07-20

- Fixed bug that would prevent the plugin from reopening on the first try after receiving a new transaction while locked.
- Fixed bug that would render 0 ETH as a non-exact amount.

## 2.6.1 2016-07-13

- Fix tool tips on Eth balance to show the 6 decimals
- Fix rendering of recipient SVG in tx approval notification.
- New vaults now generate only one wallet instead of three.
- Bumped version of web3 provider engine.
- Fixed bug where some lowercase or uppercase addresses were not being recognized as valid.
- Fixed bug where gas cost was misestimated on the tx confirmation view.

## 2.6.0 2016-07-11

- Fix formatting of ETH balance
- Fix formatting of account details.
- Use web3 minified dist for faster inject times
- Fix issue where dropdowns were not in front of icons.
- Update transaction approval styles.
- Align failed and successful transaction history text.
- Fix issue where large domain names and large transaction values would misalign the transaction history.
- Abbreviate ether balances on transaction details to maintain formatting.
- General code cleanup.

## 2.5.0 2016-06-29

- Implement new account design.
- Added a network indicator mark in dropdown menu
- Added network name next to network indicator
- Add copy transaction hash button to completed transaction list items.
- Unify wording for transaction approve/reject options on notifications and the extension.
- Fix bug where confirmation view would be shown twice.

## 2.4.5 2016-06-29

- Fixed bug where MetaMask interfered with PDF loading.
- Moved switch account icon into menu bar.
- Changed status shapes to be a yellow warning sign for failure and ellipsis for pending transactions.
- Now enforce 20 character limit on wallet names.
- Wallet titles are now properly truncated in transaction confirmation.
- Fix formatting on terms & conditions page.
- Now enforce 30 character limit on wallet names.
- Fix out-of-place positioning of pending transaction badges on wallet list.
- Change network status icons to reflect current design.

## 2.4.4 2016-06-23

- Update web3-stream-provider for batch payload bug fix

## 2.4.3 2016-06-23

- Remove redundant network option buttons from settings page
- Switch out font family Transat for Montserrat

## 2.4.2 2016-06-22

- Change out export icon for key.
- Unify copy to clipboard icon
- Fixed eth.sign behavior.
- Fix behavior of batched outbound transactions.

## 2.4.0 2016-06-20

- Clean up UI.
- Remove nonfunctional QR code button.
- Make network loading indicator clickable to select accessible network.
- Show more characters of addresses when space permits.
- Fixed bug when signing messages under 64 hex characters long.
- Add disclaimer view with placeholder text for first time users.

## 2.3.1 2016-06-09

- Style up the info page
- Cache identicon images to optimize for long lists of transactions.
- Fix out of gas errors

## 2.3.0 2016-06-06

- Show network status in title bar
- Added seed word recovery to config screen.
- Clicking network status indicator now reveals a provider menu.

## 2.2.0 2016-06-02

- Redesigned init, vault create, vault restore and seed confirmation screens.
- Added pending transactions to transaction list on account screen.
- Clicking a pending transaction takes you back to the transaction approval screen.
- Update provider-engine to fix intermittent out of gas errors.

## 2.1.0 2016-05-26

- Added copy address button to account list.
- Fixed back button on confirm transaction screen.
- Add indication of pending transactions to account list screen.
- Fixed bug where error warning was sometimes not cleared on view transition.
- Updated eth-lightwallet to fix a critical security issue.

## 2.0.0 2016-05-23

- UI Overhaul per Vlad Todirut's designs.
- Replaced identicons with jazzicons.
- Fixed glitchy transitions.
- Added support for capitalization-based address checksums.
- Send value is no longer limited by javascript number precision, and is always in ETH.
- Added ability to generate new accounts.
- Added ability to locally nickname accounts.

## 1.8.4 2016-05-13

- Point rpc servers to https endpoints.

## 1.8.3 2016-05-12

- Bumped web3 to 0.6.0
- Really fixed `eth_syncing` method response.

## 1.8.2 2016-05-11

- Fixed bug where send view would not load correctly the first time it was visited per account.
- Migrated all users to new scalable backend.
- Fixed `eth_syncing` method response.

## 1.8.1 2016-05-10

- Initial usage of scalable blockchain backend.
- Made official providers more easily configurable for us internally.

## 1.8.0 2016-05-10

- Add support for calls to `eth.sign`.
- Moved account exporting within subview of the account detail view.
- Added buttons to the account export process.
- Improved visual appearance of account detail transition where button heights would change.
- Restored back button to account detail view.
- Show transaction list always, never collapsed.
- Changing provider now reloads current Dapps
- Improved appearance of transaction list in account detail view.

## 1.7.0 2016-04-29

- Account detail view is now the primary view.
- The account detail view now has a "Change acct" button which shows the account list.
- Clicking accounts in the account list now both selects that account and displays that account's detail view.
- Selected account is now persisted between sessions, so the current account stays selected.
- Account icons are now "identicons" (deterministically generated from the address).
- Fixed link to Slack channel.
- Added a context guard for "define" to avoid UMD's exporting themselves to the wrong module system, fixing interference with some websites.
- Transaction list now only shows transactions for the current account.
- Transaction list now only shows transactions for the current network (mainnet, testnet, testrpc).
- Fixed transaction links to etherscan blockchain explorer.
- Fixed some UI transitions that had weird behavior.

## 1.6.0 2016-04-22

- Pending transactions are now persisted to localStorage and resume even after browser is closed.
- Completed transactions are now persisted and can be displayed via UI.
- Added transaction list to account detail view.
- Fix bug on config screen where current RPC address was always displayed wrong.
- Fixed bug where entering a decimal value when sending a transaction would result in sending the wrong amount.
- Add save button to custom RPC input field.
- Add quick-select button for RPC on `localhost:8545`.
- Improve config view styling.
- Users have been migrated from old test-net RPC to a newer test-net RPC.

## 1.5.1 2016-04-15

- Corrected text above account list. Selected account is visible to all sites, not just the current domain.
- Merged the UI codebase into the main plugin codebase for simpler maintenance.
- Fix Ether display rounding error. Now rendering to four decimal points.
- Fix some inpage synchronous methods
- Change account rendering to show four decimals and a leading zero.

## 1.5.0 2016-04-13

- Added ability to send ether.
- Fixed bugs related to using Javascript numbers, which lacked appropriate precision.
- Replaced Etherscan main-net provider with our own production RPC.

## 1.4.0 2016-04-08

- Removed extra entropy text field for simplified vault creation.
- Now supports exporting an account's private key.
- Unified button and input styles across the app.
- Removed some non-working placeholder UI until it works.
- Fix popup's web3 stream provider
- Temporarily deactivated fauceting indication because it would activate when restoring an empty account.

## 1.3.2 2016-04-04

 - When unlocking, first account is auto-selected.
 - When creating a first vault on the test-net, the first account is auto-funded.
 - Fixed some styling issues.

## 1.0.1-1.3.1

Many changes not logged. Hopefully beginning to log consistently now!

## 1.0.0

Made seed word restoring BIP44 compatible.

## 0.14.0

Added the ability to restore accounts from seed words.<|MERGE_RESOLUTION|>--- conflicted
+++ resolved
@@ -2,11 +2,8 @@
 
 ## Current Master
 
-<<<<<<< HEAD
 - Remove seedWords from UI state dump.
-=======
 - Inject web3 into loaded iFrames.
->>>>>>> 731f6654
 
 ## 3.5.1 2017-3-27
 

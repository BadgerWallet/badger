# Changelog

## Current Master

<<<<<<< HEAD
- No longer show network loading indication on config screen, to allow selecting custom RPCs.
=======
- Visually indicate that network spinner is a menu.
- Indicate what network is being searched for when disconnected.
>>>>>>> 27c651d8

## 3.8.1 2017-6-30

- Temporarily disabled loading popular tokens by default to improve performance.
- Remove SEND token button until a better token sending form can be built, due to some precision issues.
- Fix precision bug in token balances.
- Cache token symbol and precisions to reduce network load.
- Transpile some newer JavaScript, restores compatibility with some older browsers.

## 3.8.0 2017-6-28

- No longer stop rebroadcasting transactions
- Add list of popular tokens held to the account detail view.
- Add ability to add Tokens to token list.
- Add a warning to JSON file import.
- Add "send" link to token list, which goes to TokenFactory.
- Fix bug where slowly mined txs would sometimes be incorrectly marked as failed.
- Fix bug where badge count did not reflect personal_sign pending messages.
- Seed word confirmation wording is now scarier.
- Fix error for invalid seed words.
- Prevent users from submitting two duplicate transactions by disabling submit.
- Allow Dapps to specify gas price as hex string.
- Add button for copying state logs to clipboard.

## 3.7.8 2017-6-12

- Add a `ethereum:` prefix to the QR code address
- The default network on installation is now MainNet
- Fix currency API URL from cryptonator.
- Update gasLimit params with every new block seen.
- Fix ENS resolver symbol UI.

## 3.7.7 2017-6-8

- Fix bug where metamask would show old data after computer being asleep or disconnected from the internet.

## 3.7.6 2017-6-5

- Fix bug that prevented publishing contracts.

## 3.7.5 2017-6-5

- Prevent users from sending to the `0x0` address.
- Provide useful errors when entering bad characters in ENS name.
- Add ability to copy addresses from transaction confirmation view.

## 3.7.4 2017-6-2

- Fix bug with inflight cache that caused some block lookups to return bad values (affected OasisDex).
- Fixed bug with gas limit calculation that would sometimes create unsubmittable gas limits.

## 3.7.3 2017-6-1

- Rebuilt to fix cache clearing bug.

## 3.7.2 2017-5-31

- Now when switching networks sites that use web3 will reload
- Now when switching networks the extension does not restart
- Cleanup decimal bugs in our gas inputs.
- Fix bug where submit button was enabled for invalid gas inputs.
- Now enforce 95% of block's gasLimit to protect users.
- Removing provider-engine from the inpage provider. This fixes some error handling inconsistencies introduced in 3.7.0.
- Added "inflight cache", which prevents identical requests from clogging up the network, dramatically improving ENS performance.
- Fixed bug where filter subscriptions would sometimes fail to unsubscribe.
- Some contracts will now display logos instead of jazzicons.
- Some contracts will now have names displayed in the confirmation view.

## 3.7.0 2017-5-23

- Add Transaction Number (nonce) to transaction list.
- Label the pending tx icon with a tooltip.
- Fix bug where website filters would pile up and not deallocate when leaving a site.
- Continually resubmit pending txs for a period of time to ensure successful broadcast.
- ENS names will no longer resolve to their owner if no resolver is set. Resolvers must be explicitly set and configured.

## 3.6.5 2017-5-17

- Fix bug where edited gas parameters would not take effect.
- Trim currency list.
- Enable decimals in our gas prices.
- Fix reset button.
- Fix event filter bug introduced by newer versions of Geth.
- Fix bug where decimals in gas inputs could result in strange values.

## 3.6.4 2017-5-8

- Fix main-net ENS resolution.

## 3.6.3 2017-5-8

- Fix bug that could stop newer versions of Geth from working with MetaMask.

## 3.6.2 2017-5-8

- Input gas price in Gwei.
- Enforce Safe Gas Minimum recommended by EthGasStation.
- Fix bug where block-tracker could stop polling for new blocks.
- Reduce UI size by removing internal web3.
- Fix bug where gas parameters would not properly update on adjustment.

## 3.6.1 2017-4-30

- Made fox less nosy.
- Fix bug where error was reported in debugger console when Chrome opened a new window.

## 3.6.0 2017-4-26

- Add Rinkeby Test Network to our network list.

## 3.5.4 2017-4-25

- Fix occasional nonce tracking issue.
- Fix bug where some events would not be emitted by web3.
- Fix bug where an error would be thrown when composing signatures for networks with large ID values.

## 3.5.3 2017-4-24

- Popup new transactions in Firefox.
- Fix transition issue from account detail screen.
- Revise buy screen for more modularity.
- Fixed some other small bugs.

## 3.5.2 2017-3-28

- Fix bug where gas estimate totals were sometimes wrong.
- Add link to Kovan Test Faucet instructions on buy view.
- Inject web3 into loaded iFrames.

## 3.5.1 2017-3-27

- Fix edge case where users were unable to enable the notice button if notices were short enough to not require a scrollbar.

## 3.5.0 2017-3-27

- Add better error messages for when a transaction fails on approval
- Allow sending to ENS names in send form on Ropsten.
- Added an address book functionality that remembers the last 15 unique addresses sent to.
- Can now change network to custom RPC URL from lock screen.
- Removed support for old, lightwallet based vault. Users who have not opened app in over a month will need to recover with their seed phrase. This will allow Firefox support sooner.
- Fixed bug where spinner wouldn't disappear on incorrect password submission on seed word reveal.
- Polish the private key UI.
- Enforce minimum values for gas price and gas limit.
- Fix bug where total gas was sometimes not live-updated.
- Fix bug where editing gas value could have some abrupt behaviors (#1233)
- Add Kovan as an option on our network list.
- Fixed bug where transactions on other networks would disappear when submitting a transaction on another network.

## 3.4.0 2017-3-8

- Add two most recently used custom RPCs to network dropdown menu.
- Add personal_sign method support.
- Add personal_ecRecover method support.
- Add ability to customize gas and gasPrice on the transaction approval screen.
- Increase default gas buffer to 1.5x estimated gas value.

## 3.3.0 2017-2-20

- net_version has been made synchronous.
- Test suite for migrations expanded.
- Network now changeable from lock screen.
- Improve test coverage of eth.sign behavior, including a code example of verifying a signature.

## 3.2.2 2017-2-8

- Revert eth.sign behavior to the previous one with a big warning.  We will be gradually implementing the new behavior over the coming time. https://github.com/ethereum/wiki/wiki/JSON-RPC#eth_sign

- Improve test coverage of eth.sign behavior, including a code example of verifying a signature.

## 3.2.2 2017-2-8

- Revert eth.sign behavior to the previous one with a big warning.  We will be gradually implementing the new behavior over the coming time. https://github.com/ethereum/wiki/wiki/JSON-RPC#eth_sign

## 3.2.1 2017-2-8

- Revert back to old style message signing.
- Fixed some build errors that were causing a variety of bugs.

## 3.2.0 2017-2-8

- Add ability to import accounts in JSON file format (used by Mist, Geth, MyEtherWallet, and more!)
- Fix unapproved messages not being included in extension badge.
- Fix rendering bug where the Confirm transaction view would lets you approve transactions when the account has insufficient balance.

## 3.1.2 2017-1-24

- Fix "New Account" default keychain

## 3.1.1 2017-1-20

- Fix HD wallet seed export

## 3.1.0 2017-1-18

- Add ability to import accounts by private key.
- Fixed bug that returned the wrong transaction hashes on private networks that had not implemented EIP 155 replay protection (like TestRPC).

## 3.0.1 2017-1-17

- Fixed bug that prevented eth.sign from working.
- Fix the displaying of transactions that have been submitted to the network in Transaction History

## 3.0.0 2017-1-16

- Fix seed word account generation (https://medium.com/metamask/metamask-3-migration-guide-914b79533cdd#.t4i1qmmsz).
- Fix Bug where you see a empty transaction flash by on the confirm transaction view.
- Create visible difference in transaction history between a approved but not yet included in a block transaction and a transaction who has been confirmed.
- Fix memory leak in RPC Cache
- Override RPC commands eth_syncing and web3_clientVersion
- Remove certain non-essential permissions from certain builds.
- Add a check for when a tx is included in a block.
- Fix bug where browser-solidity would sometimes warn of a contract creation error when there was none.
- Minor modifications to network display.
- Network now displays properly for pending transactions.
- Implement replay attack protections allowed by EIP 155.
- Fix bug where sometimes loading account data would fail by querying a future block.

## 2.14.1 2016-12-20

- Update Coinbase info. and increase the buy amount to $15
- Fixed ropsten transaction links
- Temporarily disable extension reload detection causing infinite reload bug.
- Implemented basic checking for valid RPC URIs.

## 2.14.0 2016-12-16

- Removed Morden testnet provider from provider menu.
- Add support for notices.
- Fix broken reload detection.
- Fix transaction forever cached-as-pending bug.

## 2.13.11 2016-11-23

- Add support for synchronous RPC method "eth_uninstallFilter".
- Forgotten password prompts now send users directly to seed word restoration.

## 2.13.10 2016-11-22

- Improve gas calculation logic.
- Default to Dapp-specified gas limits for transactions.
- Ropsten networks now properly point to the faucet when attempting to buy ether.
- Ropsten transactions now link to etherscan correctly.

## 2.13.9 2016-11-21

- Add support for the new, default Ropsten Test Network.
- Fix bug that would cause MetaMask to occasionally lose its StreamProvider connection and drop requests.
- Fix bug that would cause the Custom RPC menu item to not appear when Localhost 8545 was selected.
- Point ropsten faucet button to actual faucet.
- Phase out ethereumjs-util from our encryptor module.

## 2.13.8 2016-11-16

- Show a warning when a transaction fails during simulation.
- Fix bug where 20% of gas estimate was not being added properly.
- Render error messages in confirmation screen more gracefully.

## 2.13.7 2016-11-8

- Fix bug where gas estimate would sometimes be very high.
- Increased our gas estimate from 100k gas to 20% of estimate.
- Fix github link on info page to point at current repository.

## 2.13.6 2016-10-26

- Add a check for improper Transaction data.
- Inject up to date version of web3.js
- Now nicknaming new accounts "Account #" instead of "Wallet #" for clarity.
- Fix bug where custom provider selection could show duplicate items.
- Fix bug where connecting to a local morden node would make two providers appear selected.
- Fix bug that was sometimes preventing transactions from being sent.

## 2.13.5 2016-10-18

- Increase default max gas to `100000` over the RPC's `estimateGas` response.
- Fix bug where slow-loading dapps would sometimes trigger infinite reload loops.

## 2.13.4 2016-10-17

- Add custom transaction fee field to send form.
- Fix bug where web3 was being injected into XML files.
- Fix bug where changing network would not reload current Dapps.

## 2.13.3 2016-10-4

- Fix bug where log queries were filtered out.
- Decreased vault confirmation button font size to help some Linux users who could not see it.
- Made popup a little taller because it would sometimes cut off buttons.
- Fix bug where long account lists would get scrunched instead of scrolling.
- Add legal information to relevant pages.
- Rename UI elements to be more consistent with one another.
- Updated Terms of Service and Usage.
- Prompt users to re-agree to the Terms of Service when they are updated.

## 2.13.2 2016-10-4

- Fix bug where chosen FIAT exchange rate does no persist when switching networks
- Fix additional parameters that made MetaMask sometimes receive errors from Parity.
- Fix bug where invalid transactions would still open the MetaMask popup.
- Removed hex prefix from private key export, to increase compatibility with Geth, MyEtherWallet, and Jaxx.

## 2.13.1 2016-09-23

- Fix a bug with estimating gas on Parity
- Show loading indication when selecting ShapeShift as purchasing method.

## 2.13.0 2016-09-18

- Add Parity compatibility, fixing Geth dependency issues.
- Add a link to the transaction in history that goes to https://metamask.github.io/eth-tx-viz
too help visualize transactions and to where they are going.
- Show "Buy Ether" button and warning on tx confirmation when sender balance is insufficient

## 2.12.1 2016-09-14

- Fixed bug where if you send a transaction from within MetaMask extension the
popup notification opens up.
- Fixed bug where some tx errors would block subsequent txs until the plugin was refreshed.

## 2.12.0 2016-09-14

- Add a QR button to the Account detail screen
- Fixed bug where opening MetaMask could close a non-metamask popup.
- Fixed memory leak that caused occasional crashes.

## 2.11.1 2016-09-12

- Fix bug that prevented caches from being cleared in Opera.

## 2.11.0 2016-09-12

- Fix bug where pending transactions from Test net (or other networks) show up In Main net.
- Add fiat conversion values to more views.
- On fresh install, open a new tab with the MetaMask Introduction video. Does not open on update.
- Block negative values from transactions.
- Fixed a memory leak.
- MetaMask logo now renders as super lightweight SVG, improving compatibility and performance.
- Now showing loading indication during vault unlocking, to clarify behavior for users who are experience slow unlocks.
- Now only initially creates one wallet when restoring a vault, to reduce some users' confusion.

## 2.10.2 2016-09-02

- Fix bug where notification popup would not display.

## 2.10.1 2016-09-02

- Fix bug where provider menu did not allow switching to custom network from a custom network.
- Sending a transaction from within MetaMask no longer triggers a popup.
- The ability to build without livereload features (such as for production) can be enabled with the gulp --disableLiveReload flag.
- Fix Ethereum JSON RPC Filters bug.

## 2.10.0 2016-08-29

- Changed transaction approval from notifications system to popup system.
- Add a back button to locked screen to allow restoring vault from seed words when password is forgotten.
- Forms now retain their values even when closing the popup and reopening it.
- Fixed a spelling error in provider menu.

## 2.9.2 2016-08-24

- Fixed shortcut bug from preventing installation.

## 2.9.1 2016-08-24

- Added static image as fallback for when WebGL isn't supported.
- Transaction history now has a hard limit.
- Added info link on account screen that visits Etherscan.
- Fixed bug where a message signing request would be lost if the vault was locked.
- Added shortcut to open MetaMask (Ctrl+Alt+M or Cmd+Opt/Alt+M)
- Prevent API calls in  tests.
- Fixed bug where sign message confirmation would sometimes render blank.

## 2.9.0 2016-08-22

- Added ShapeShift to the transaction history
- Added affiliate key to Shapeshift requests
- Added feature to reflect current conversion rates of current vault balance.
- Modify balance display logic.

## 2.8.0 2016-08-15

- Integrate ShapeShift
- Add a form for Coinbase to specify amount to buy
- Fix various typos.
- Make dapp-metamask connection more reliable
- Remove Ethereum Classic from provider menu.

## 2.7.3 2016-07-29

- Fix bug where changing an account would not update in a live Dapp.

## 2.7.2 2016-07-29

- Add Ethereum Classic to provider menu
- Fix bug where host store would fail to receive updates.

## 2.7.1 2016-07-27

- Fix bug where web3 would sometimes not be injected in time for the application.
- Fixed bug where sometimes when opening the plugin, it would not fully open until closing and re-opening.
- Got most functionality working within Firefox (still working on review process before it can be available).
- Fixed menu dropdown bug introduced in Chrome 52.

## 2.7.0 2016-07-21

- Added a Warning screen about storing ETH
- Add buy Button!
- MetaMask now throws descriptive errors when apps try to use synchronous web3 methods.
- Removed firefox-specific line in manifest.

## 2.6.2 2016-07-20

- Fixed bug that would prevent the plugin from reopening on the first try after receiving a new transaction while locked.
- Fixed bug that would render 0 ETH as a non-exact amount.

## 2.6.1 2016-07-13

- Fix tool tips on Eth balance to show the 6 decimals
- Fix rendering of recipient SVG in tx approval notification.
- New vaults now generate only one wallet instead of three.
- Bumped version of web3 provider engine.
- Fixed bug where some lowercase or uppercase addresses were not being recognized as valid.
- Fixed bug where gas cost was misestimated on the tx confirmation view.

## 2.6.0 2016-07-11

- Fix formatting of ETH balance
- Fix formatting of account details.
- Use web3 minified dist for faster inject times
- Fix issue where dropdowns were not in front of icons.
- Update transaction approval styles.
- Align failed and successful transaction history text.
- Fix issue where large domain names and large transaction values would misalign the transaction history.
- Abbreviate ether balances on transaction details to maintain formatting.
- General code cleanup.

## 2.5.0 2016-06-29

- Implement new account design.
- Added a network indicator mark in dropdown menu
- Added network name next to network indicator
- Add copy transaction hash button to completed transaction list items.
- Unify wording for transaction approve/reject options on notifications and the extension.
- Fix bug where confirmation view would be shown twice.

## 2.4.5 2016-06-29

- Fixed bug where MetaMask interfered with PDF loading.
- Moved switch account icon into menu bar.
- Changed status shapes to be a yellow warning sign for failure and ellipsis for pending transactions.
- Now enforce 20 character limit on wallet names.
- Wallet titles are now properly truncated in transaction confirmation.
- Fix formatting on terms & conditions page.
- Now enforce 30 character limit on wallet names.
- Fix out-of-place positioning of pending transaction badges on wallet list.
- Change network status icons to reflect current design.

## 2.4.4 2016-06-23

- Update web3-stream-provider for batch payload bug fix

## 2.4.3 2016-06-23

- Remove redundant network option buttons from settings page
- Switch out font family Transat for Montserrat

## 2.4.2 2016-06-22

- Change out export icon for key.
- Unify copy to clipboard icon
- Fixed eth.sign behavior.
- Fix behavior of batched outbound transactions.

## 2.4.0 2016-06-20

- Clean up UI.
- Remove nonfunctional QR code button.
- Make network loading indicator clickable to select accessible network.
- Show more characters of addresses when space permits.
- Fixed bug when signing messages under 64 hex characters long.
- Add disclaimer view with placeholder text for first time users.

## 2.3.1 2016-06-09

- Style up the info page
- Cache identicon images to optimize for long lists of transactions.
- Fix out of gas errors

## 2.3.0 2016-06-06

- Show network status in title bar
- Added seed word recovery to config screen.
- Clicking network status indicator now reveals a provider menu.

## 2.2.0 2016-06-02

- Redesigned init, vault create, vault restore and seed confirmation screens.
- Added pending transactions to transaction list on account screen.
- Clicking a pending transaction takes you back to the transaction approval screen.
- Update provider-engine to fix intermittent out of gas errors.

## 2.1.0 2016-05-26

- Added copy address button to account list.
- Fixed back button on confirm transaction screen.
- Add indication of pending transactions to account list screen.
- Fixed bug where error warning was sometimes not cleared on view transition.
- Updated eth-lightwallet to fix a critical security issue.

## 2.0.0 2016-05-23

- UI Overhaul per Vlad Todirut's designs.
- Replaced identicons with jazzicons.
- Fixed glitchy transitions.
- Added support for capitalization-based address checksums.
- Send value is no longer limited by javascript number precision, and is always in ETH.
- Added ability to generate new accounts.
- Added ability to locally nickname accounts.

## 1.8.4 2016-05-13

- Point rpc servers to https endpoints.

## 1.8.3 2016-05-12

- Bumped web3 to 0.6.0
- Really fixed `eth_syncing` method response.

## 1.8.2 2016-05-11

- Fixed bug where send view would not load correctly the first time it was visited per account.
- Migrated all users to new scalable backend.
- Fixed `eth_syncing` method response.

## 1.8.1 2016-05-10

- Initial usage of scalable blockchain backend.
- Made official providers more easily configurable for us internally.

## 1.8.0 2016-05-10

- Add support for calls to `eth.sign`.
- Moved account exporting within subview of the account detail view.
- Added buttons to the account export process.
- Improved visual appearance of account detail transition where button heights would change.
- Restored back button to account detail view.
- Show transaction list always, never collapsed.
- Changing provider now reloads current Dapps
- Improved appearance of transaction list in account detail view.

## 1.7.0 2016-04-29

- Account detail view is now the primary view.
- The account detail view now has a "Change acct" button which shows the account list.
- Clicking accounts in the account list now both selects that account and displays that account's detail view.
- Selected account is now persisted between sessions, so the current account stays selected.
- Account icons are now "identicons" (deterministically generated from the address).
- Fixed link to Slack channel.
- Added a context guard for "define" to avoid UMD's exporting themselves to the wrong module system, fixing interference with some websites.
- Transaction list now only shows transactions for the current account.
- Transaction list now only shows transactions for the current network (mainnet, testnet, testrpc).
- Fixed transaction links to etherscan blockchain explorer.
- Fixed some UI transitions that had weird behavior.

## 1.6.0 2016-04-22

- Pending transactions are now persisted to localStorage and resume even after browser is closed.
- Completed transactions are now persisted and can be displayed via UI.
- Added transaction list to account detail view.
- Fix bug on config screen where current RPC address was always displayed wrong.
- Fixed bug where entering a decimal value when sending a transaction would result in sending the wrong amount.
- Add save button to custom RPC input field.
- Add quick-select button for RPC on `localhost:8545`.
- Improve config view styling.
- Users have been migrated from old test-net RPC to a newer test-net RPC.

## 1.5.1 2016-04-15

- Corrected text above account list. Selected account is visible to all sites, not just the current domain.
- Merged the UI codebase into the main plugin codebase for simpler maintenance.
- Fix Ether display rounding error. Now rendering to four decimal points.
- Fix some inpage synchronous methods
- Change account rendering to show four decimals and a leading zero.

## 1.5.0 2016-04-13

- Added ability to send ether.
- Fixed bugs related to using Javascript numbers, which lacked appropriate precision.
- Replaced Etherscan main-net provider with our own production RPC.

## 1.4.0 2016-04-08

- Removed extra entropy text field for simplified vault creation.
- Now supports exporting an account's private key.
- Unified button and input styles across the app.
- Removed some non-working placeholder UI until it works.
- Fix popup's web3 stream provider
- Temporarily deactivated fauceting indication because it would activate when restoring an empty account.

## 1.3.2 2016-04-04

 - When unlocking, first account is auto-selected.
 - When creating a first vault on the test-net, the first account is auto-funded.
 - Fixed some styling issues.

## 1.0.1-1.3.1

Many changes not logged. Hopefully beginning to log consistently now!

## 1.0.0

Made seed word restoring BIP44 compatible.

## 0.14.0

Added the ability to restore accounts from seed words.<|MERGE_RESOLUTION|>--- conflicted
+++ resolved
@@ -2,12 +2,9 @@
 
 ## Current Master
 
-<<<<<<< HEAD
 - No longer show network loading indication on config screen, to allow selecting custom RPCs.
-=======
 - Visually indicate that network spinner is a menu.
 - Indicate what network is being searched for when disconnected.
->>>>>>> 27c651d8
 
 ## 3.8.1 2017-6-30
 

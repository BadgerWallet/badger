# Changelog

## Current Master
<<<<<<< HEAD

- MetaMask will now throw an error if the `to` field in txParams is not valid and also will make sure that the two field is not `null` mucking up metamask
=======
- Fix flashing to Log in screen after logging in or restoring from seed phrase.
- Increase tap areas for menu buttons on mobile
- Change all fonts in new-ui onboarding to Roboto, size 400
- Add a welcome screen to new-ui onboarding flow
- Make new-ui create password screen responsive
- Hide network dropdown before account is initialized
- Add ability for internationalization.

## 4.2.0 Tue Mar 06 2018

- Replace "Loose" wording to "Imported".
- Replace "Unlock" wording with "Log In".
- Add Imported Account disclaimer.
>>>>>>> 578139be
- Allow adding custom tokens to classic ui when balance is 0
- Allow editing of symbol and decimal info when adding custom token in new-ui
- NewUI shapeshift form can select all coins (not just BTC)
- Add most of Microsoft Edge support.

## 4.1.3 2018-2-28

- Ensure MetaMask's inpage provider is named MetamaskInpageProvider to keep some sites from breaking.
- Add retry transaction button back into classic ui.
- Add network dropdown styles to support long custom RPC urls

## 4.1.2 2018-2-28

- Actually includes all the fixes mentioned in 4.1.1 (sorry)

## 4.1.1 2018-2-28

- Fix "Add Token" screen referencing missing token logo urls
- Prevent user from switching network during signature request
- Fix misleading language "Contract Published" -> "Contract Deployment"
- Fix cancel button on "Buy Eth" screen
- Improve new-ui onboarding flow style

## 4.1.0 2018-2-27

- Report failed txs to Sentry with more specific message
- Fix internal feature flags being sometimes undefined
- Standardized license to MIT

## 4.0.0 2018-2-22

- Introduce new MetaMask user interface.

## 3.14.2 2018-2-15

- Fix bug where log subscriptions would break when switching network.
- Fix bug where storage values were cached across blocks.
- Add MetaMask light client [testing container](https://github.com/MetaMask/mesh-testing)

## 3.14.1 2018-2-1

- Further fix scrolling for Firefox.

## 3.14.0 2018-2-1

- Removed unneeded data from storage
- Add a "reset account" feature to Settings
- Add warning for importing some kinds of files.
- Scrollable Setting view for Firefox.

## 3.13.8 2018-1-29

- Fix provider for Kovan network.
- Bump limit for EventEmitter listeners before warning.
- Display Error when empty string is entered as a token address.

## 3.13.7 2018-1-22

- Add ability to bypass gas estimation loading indicator.
- Forward failed transactions to Sentry error reporting service
- Re-add changes from 3.13.5

## 3.13.6 2017-1-18

- Roll back changes to 3.13.4 to fix some issues with the new Infura REST provider.

## 3.13.5 2018-1-16

- Estimating gas limit for simple ether sends now faster & cheaper, by avoiding VM usage on recipients with no code.
- Add an extra px to address for Firefox clipping.
- Fix Firefox scrollbar.
- Open metamask popup for transaction confirmation before gas estimation finishes and add a loading screen over transaction confirmation.
- Fix bug that prevented eth_signTypedData from signing bytes.
- Further improve gas price estimation.

## 3.13.4 2018-1-9

- Remove recipient field if application initializes a tx with an empty string, or 0x, and tx data. Throw an error with the same condition, but without tx data.
- Improve gas price suggestion to be closer to the lowest that will be accepted.
- Throw an error if a application tries to submit a tx whose value is a decimal, and inform that it should be in wei.
- Fix bug that prevented updating custom token details.
- No longer mark long-pending transactions as failed, since we now have button to retry with higher gas.
- Fix rounding error when specifying an ether amount that has too much precision.
- Fix bug where incorrectly inputting seed phrase would prevent any future attempts from succeeding.

## 3.13.3 2017-12-14

- Show tokens that are held that have no balance.
- Reduce load on Infura by using a new block polling endpoint.

## 3.13.2 2017-12-9

- Reduce new block polling interval to 8000 ms, to ease server load.

## 3.13.1 2017-12-7

- Allow Dapps to specify a transaction nonce, allowing dapps to propose resubmit and force-cancel transactions.

## 3.13.0 2017-12-7

- Allow resubmitting transactions that are taking long to complete.

## 3.12.1 2017-11-29

- Fix bug where a user could be shown two different seed phrases.
- Detect when multiple web3 extensions are active, and provide useful error.
- Adds notice about seed phrase backup.

## 3.12.0 2017-10-25

- Add support for alternative ENS TLDs (Ethereum Name Service Top-Level Domains).
- Lower minimum gas price to 0.1 GWEI.
- Remove web3 injection message from production (thanks to @ChainsawBaby)
- Add additional debugging info to our state logs, specifically OS version and browser version.

## 3.11.2 2017-10-21

- Fix bug where reject button would sometimes not work.
- Fixed bug where sometimes MetaMask's connection to a page would be unreliable.

## 3.11.1 2017-10-20

- Fix bug where log filters were not populated correctly
- Fix bug where web3 API was sometimes injected after the page loaded.
- Fix bug where first account was sometimes not selected correctly after creating or restoring a vault.
- Fix bug where imported accounts could not use new eth_signTypedData method.

## 3.11.0 2017-10-11

- Add support for new eth_signTypedData method per EIP 712.
- Fix bug where some transactions would be shown as pending forever, even after successfully mined.
- Fix bug where a transaction might be shown as pending forever if another tx with the same nonce was mined.
- Fix link to support article on token addresses.

## 3.10.9 2017-10-5

- Only rebrodcast transactions for a day not a days worth of blocks
- Remove Slack link from info page, since it is a big phishing target.
- Stop computing balance based on pending transactions, to avoid edge case where users are unable to send transactions.

## 3.10.8 2017-9-28

- Fixed usage of new currency fetching API.

## 3.10.7 2017-9-28

- Fixed bug where sometimes the current account was not correctly set and exposed to web apps.
- Added AUD, HKD, SGD, IDR, PHP to currency conversion list

## 3.10.6 2017-9-27

- Fix bug where newly created accounts were not selected.
- Fix bug where selected account was not persisted between lockings.

## 3.10.5 2017-9-27

- Fix block gas limit estimation.

## 3.10.4 2017-9-27

- Fix bug that could mis-render token balances when very small. (Not actually included in 3.9.9)
- Fix memory leak warning.
- Fix bug where new event filters would not include historical events.

## 3.10.3 2017-9-21

- Fix bug where metamask-dapp connections are lost on rpc error
- Fix bug that would sometimes display transactions as failed that could be successfully mined.

## 3.10.2 2017-9-18

rollback to 3.10.0 due to bug

## 3.10.1 2017-9-18

- Add ability to export private keys as a file.
- Add ability to export seed words as a file.
- Changed state logs to a file download than a clipboard copy.
- Add specific error for failed recipient address checksum.
- Fixed a long standing memory leak associated with filters installed by dapps
- Fix link to support center.
- Fixed tooltip icon locations to avoid overflow.
- Warn users when a dapp proposes a high gas limit (90% of blockGasLimit or higher
- Sort currencies by currency name (thanks to strelok1: https://github.com/strelok1).

## 3.10.0 2017-9-11

- Readded loose keyring label back into the account list.
- Remove cryptonator from chrome permissions.
- Add info on token contract addresses.
- Add validation preventing users from inputting their own addresses as token tracking addresses.
- Added button to reject all transactions (thanks to davidp94! https://github.com/davidp94)


## 3.9.13 2017-9-8

- Changed the way we initialize the inpage provider to fix a bug affecting some developers.

## 3.9.12 2017-9-6

- Fix bug that prevented Web3 1.0 compatibility
- Make eth_sign deprecation warning less noisy
- Add useful link to eth_sign deprecation warning.
- Fix bug with network version serialization over synchronous RPC
- Add MetaMask version to state logs.
- Add the total amount of tokens when multiple tokens are added under the token list
- Use HTTPS links for Etherscan.
- Update Support center link to new one with HTTPS.
- Make web3 deprecation notice more useful by linking to a descriptive article.

## 3.9.11 2017-8-24

- Fix nonce calculation bug that would sometimes generate very wrong nonces.
- Give up resubmitting a transaction after 3500 blocks.

## 3.9.10 2017-8-23

- Improve nonce calculation, to prevent bug where people are unable to send transactions reliably.
- Remove link to eth-tx-viz from identicons in tx history.

## 3.9.9 2017-8-18

- Fix bug where some transaction submission errors would show an empty screen.
- Fix bug that could mis-render token balances when very small.
- Fix formatting of eth_sign "Sign Message" view.
- Add deprecation warning to eth_sign "Sign Message" view.

## 3.9.8 2017-8-16

- Reenable token list.
- Remove default tokens.

## 3.9.7 2017-8-15

- hotfix - disable token list
- Added a deprecation warning for web3 https://github.com/ethereum/mist/releases/tag/v0.9.0

## 3.9.6 2017-8-09

- Replace account screen with an account drop-down menu.
- Replace account buttons with a new account-specific drop-down menu.

## 3.9.5 2017-8-04

- Improved phishing detection configuration update rate

## 3.9.4 2017-8-03

- Fixed bug that prevented transactions from being rejected.

## 3.9.3 2017-8-03

- Add support for EGO ujo token
- Continuously update blacklist for known phishing sites in background.
- Automatically detect suspicious URLs too similar to common phishing targets, and blacklist them.

## 3.9.2 2017-7-26

- Fix bugs that could sometimes result in failed transactions after switching networks.
- Include stack traces in txMeta's to better understand the life cycle of transactions
- Enhance blacklister functionality to include levenshtein logic. (credit to @sogoiii and @409H for their help!)

## 3.9.1 2017-7-19

- No longer automatically request 1 ropsten ether for the first account in a new vault.
- Now redirects from known malicious sites faster.
- Added a link to our new support page to the help screen.
- Fixed bug where a new transaction would be shown over the current transaction, creating a possible timing attack against user confirmation.
- Fixed bug in nonce tracker where an incorrect nonce would be calculated.
- Lowered minimum gas price to 1 Gwei.

## 3.9.0 2017-7-12

- Now detects and blocks known phishing sites.

## 3.8.6 2017-7-11

- Make transaction resubmission more resilient.
- No longer validate nonce client-side in retry loop.
- Fix bug where insufficient balance error was sometimes shown on successful transactions.

## 3.8.5 2017-7-7

- Fix transaction resubmit logic to fail slightly less eagerly.

## 3.8.4 2017-7-7

- Improve transaction resubmit logic to fail more eagerly when a user would expect it to.

## 3.8.3 2017-7-6

- Re-enable default token list.
- Add origin header to dapp-bound requests to allow providers to throttle sites.
- Fix bug that could sometimes resubmit a transaction that had been stalled due to low balance after balance was restored.

## 3.8.2 2017-7-3

- No longer show network loading indication on config screen, to allow selecting custom RPCs.
- Visually indicate that network spinner is a menu.
- Indicate what network is being searched for when disconnected.

## 3.8.1 2017-6-30

- Temporarily disabled loading popular tokens by default to improve performance.
- Remove SEND token button until a better token sending form can be built, due to some precision issues.
- Fix precision bug in token balances.
- Cache token symbol and precisions to reduce network load.
- Transpile some newer JavaScript, restores compatibility with some older browsers.

## 3.8.0 2017-6-28

- No longer stop rebroadcasting transactions
- Add list of popular tokens held to the account detail view.
- Add ability to add Tokens to token list.
- Add a warning to JSON file import.
- Add "send" link to token list, which goes to TokenFactory.
- Fix bug where slowly mined txs would sometimes be incorrectly marked as failed.
- Fix bug where badge count did not reflect personal_sign pending messages.
- Seed word confirmation wording is now scarier.
- Fix error for invalid seed words.
- Prevent users from submitting two duplicate transactions by disabling submit.
- Allow Dapps to specify gas price as hex string.
- Add button for copying state logs to clipboard.

## 3.7.8 2017-6-12

- Add an `ethereum:` prefix to the QR code address
- The default network on installation is now MainNet
- Fix currency API URL from cryptonator.
- Update gasLimit params with every new block seen.
- Fix ENS resolver symbol UI.

## 3.7.7 2017-6-8

- Fix bug where metamask would show old data after computer being asleep or disconnected from the internet.

## 3.7.6 2017-6-5

- Fix bug that prevented publishing contracts.

## 3.7.5 2017-6-5

- Prevent users from sending to the `0x0` address.
- Provide useful errors when entering bad characters in ENS name.
- Add ability to copy addresses from transaction confirmation view.

## 3.7.4 2017-6-2

- Fix bug with inflight cache that caused some block lookups to return bad values (affected OasisDex).
- Fixed bug with gas limit calculation that would sometimes create unsubmittable gas limits.

## 3.7.3 2017-6-1

- Rebuilt to fix cache clearing bug.

## 3.7.2 2017-5-31

- Now when switching networks sites that use web3 will reload
- Now when switching networks the extension does not restart
- Cleanup decimal bugs in our gas inputs.
- Fix bug where submit button was enabled for invalid gas inputs.
- Now enforce 95% of block's gasLimit to protect users.
- Removing provider-engine from the inpage provider. This fixes some error handling inconsistencies introduced in 3.7.0.
- Added "inflight cache", which prevents identical requests from clogging up the network, dramatically improving ENS performance.
- Fixed bug where filter subscriptions would sometimes fail to unsubscribe.
- Some contracts will now display logos instead of jazzicons.
- Some contracts will now have names displayed in the confirmation view.

## 3.7.0 2017-5-23

- Add Transaction Number (nonce) to transaction list.
- Label the pending tx icon with a tooltip.
- Fix bug where website filters would pile up and not deallocate when leaving a site.
- Continually resubmit pending txs for a period of time to ensure successful broadcast.
- ENS names will no longer resolve to their owner if no resolver is set. Resolvers must be explicitly set and configured.

## 3.6.5 2017-5-17

- Fix bug where edited gas parameters would not take effect.
- Trim currency list.
- Enable decimals in our gas prices.
- Fix reset button.
- Fix event filter bug introduced by newer versions of Geth.
- Fix bug where decimals in gas inputs could result in strange values.

## 3.6.4 2017-5-8

- Fix main-net ENS resolution.

## 3.6.3 2017-5-8

- Fix bug that could stop newer versions of Geth from working with MetaMask.

## 3.6.2 2017-5-8

- Input gas price in Gwei.
- Enforce Safe Gas Minimum recommended by EthGasStation.
- Fix bug where block-tracker could stop polling for new blocks.
- Reduce UI size by removing internal web3.
- Fix bug where gas parameters would not properly update on adjustment.

## 3.6.1 2017-4-30

- Made fox less nosy.
- Fix bug where error was reported in debugger console when Chrome opened a new window.

## 3.6.0 2017-4-26

- Add Rinkeby Test Network to our network list.

## 3.5.4 2017-4-25

- Fix occasional nonce tracking issue.
- Fix bug where some events would not be emitted by web3.
- Fix bug where an error would be thrown when composing signatures for networks with large ID values.

## 3.5.3 2017-4-24

- Popup new transactions in Firefox.
- Fix transition issue from account detail screen.
- Revise buy screen for more modularity.
- Fixed some other small bugs.

## 3.5.2 2017-3-28

- Fix bug where gas estimate totals were sometimes wrong.
- Add link to Kovan Test Faucet instructions on buy view.
- Inject web3 into loaded iFrames.

## 3.5.1 2017-3-27

- Fix edge case where users were unable to enable the notice button if notices were short enough to not require a scrollbar.

## 3.5.0 2017-3-27

- Add better error messages for when a transaction fails on approval
- Allow sending to ENS names in send form on Ropsten.
- Added an address book functionality that remembers the last 15 unique addresses sent to.
- Can now change network to custom RPC URL from lock screen.
- Removed support for old, lightwallet based vault. Users who have not opened app in over a month will need to recover with their seed phrase. This will allow Firefox support sooner.
- Fixed bug where spinner wouldn't disappear on incorrect password submission on seed word reveal.
- Polish the private key UI.
- Enforce minimum values for gas price and gas limit.
- Fix bug where total gas was sometimes not live-updated.
- Fix bug where editing gas value could have some abrupt behaviors (#1233)
- Add Kovan as an option on our network list.
- Fixed bug where transactions on other networks would disappear when submitting a transaction on another network.

## 3.4.0 2017-3-8

- Add two most recently used custom RPCs to network dropdown menu.
- Add personal_sign method support.
- Add personal_ecRecover method support.
- Add ability to customize gas and gasPrice on the transaction approval screen.
- Increase default gas buffer to 1.5x estimated gas value.

## 3.3.0 2017-2-20

- net_version has been made synchronous.
- Test suite for migrations expanded.
- Network now changeable from lock screen.
- Improve test coverage of eth.sign behavior, including a code example of verifying a signature.

## 3.2.2 2017-2-8

- Revert eth.sign behavior to the previous one with a big warning.  We will be gradually implementing the new behavior over the coming time. https://github.com/ethereum/wiki/wiki/JSON-RPC#eth_sign

- Improve test coverage of eth.sign behavior, including a code example of verifying a signature.

## 3.2.2 2017-2-8

- Revert eth.sign behavior to the previous one with a big warning.  We will be gradually implementing the new behavior over the coming time. https://github.com/ethereum/wiki/wiki/JSON-RPC#eth_sign

## 3.2.1 2017-2-8

- Revert back to old style message signing.
- Fixed some build errors that were causing a variety of bugs.

## 3.2.0 2017-2-8

- Add ability to import accounts in JSON file format (used by Mist, Geth, MyEtherWallet, and more!)
- Fix unapproved messages not being included in extension badge.
- Fix rendering bug where the Confirm transaction view would let you approve transactions when the account has insufficient balance.

## 3.1.2 2017-1-24

- Fix "New Account" default keychain

## 3.1.1 2017-1-20

- Fix HD wallet seed export

## 3.1.0 2017-1-18

- Add ability to import accounts by private key.
- Fixed bug that returned the wrong transaction hashes on private networks that had not implemented EIP 155 replay protection (like TestRPC).

## 3.0.1 2017-1-17

- Fixed bug that prevented eth.sign from working.
- Fix the displaying of transactions that have been submitted to the network in Transaction History

## 3.0.0 2017-1-16

- Fix seed word account generation (https://medium.com/metamask/metamask-3-migration-guide-914b79533cdd#.t4i1qmmsz).
- Fix Bug where you see an empty transaction flash by on the confirm transaction view.
- Create visible difference in transaction history between an approved but not yet included in a block transaction and a transaction who has been confirmed.
- Fix memory leak in RPC Cache
- Override RPC commands eth_syncing and web3_clientVersion
- Remove certain non-essential permissions from certain builds.
- Add a check for when a tx is included in a block.
- Fix bug where browser-solidity would sometimes warn of a contract creation error when there was none.
- Minor modifications to network display.
- Network now displays properly for pending transactions.
- Implement replay attack protections allowed by EIP 155.
- Fix bug where sometimes loading account data would fail by querying a future block.

## 2.14.1 2016-12-20

- Update Coinbase info. and increase the buy amount to $15
- Fixed ropsten transaction links
- Temporarily disable extension reload detection causing infinite reload bug.
- Implemented basic checking for valid RPC URIs.

## 2.14.0 2016-12-16

- Removed Morden testnet provider from provider menu.
- Add support for notices.
- Fix broken reload detection.
- Fix transaction forever cached-as-pending bug.

## 2.13.11 2016-11-23

- Add support for synchronous RPC method "eth_uninstallFilter".
- Forgotten password prompts now send users directly to seed word restoration.

## 2.13.10 2016-11-22

- Improve gas calculation logic.
- Default to Dapp-specified gas limits for transactions.
- Ropsten networks now properly point to the faucet when attempting to buy ether.
- Ropsten transactions now link to etherscan correctly.

## 2.13.9 2016-11-21

- Add support for the new, default Ropsten Test Network.
- Fix bug that would cause MetaMask to occasionally lose its StreamProvider connection and drop requests.
- Fix bug that would cause the Custom RPC menu item to not appear when Localhost 8545 was selected.
- Point ropsten faucet button to actual faucet.
- Phase out ethereumjs-util from our encryptor module.

## 2.13.8 2016-11-16

- Show a warning when a transaction fails during simulation.
- Fix bug where 20% of gas estimate was not being added properly.
- Render error messages in confirmation screen more gracefully.

## 2.13.7 2016-11-8

- Fix bug where gas estimate would sometimes be very high.
- Increased our gas estimate from 100k gas to 20% of estimate.
- Fix GitHub link on info page to point at current repository.

## 2.13.6 2016-10-26

- Add a check for improper Transaction data.
- Inject up to date version of web3.js
- Now nicknaming new accounts "Account #" instead of "Wallet #" for clarity.
- Fix bug where custom provider selection could show duplicate items.
- Fix bug where connecting to a local morden node would make two providers appear selected.
- Fix bug that was sometimes preventing transactions from being sent.

## 2.13.5 2016-10-18

- Increase default max gas to `100000` over the RPC's `estimateGas` response.
- Fix bug where slow-loading dapps would sometimes trigger infinite reload loops.

## 2.13.4 2016-10-17

- Add custom transaction fee field to send form.
- Fix bug where web3 was being injected into XML files.
- Fix bug where changing network would not reload current Dapps.

## 2.13.3 2016-10-4

- Fix bug where log queries were filtered out.
- Decreased vault confirmation button font size to help some Linux users who could not see it.
- Made popup a little taller because it would sometimes cut off buttons.
- Fix bug where long account lists would get scrunched instead of scrolling.
- Add legal information to relevant pages.
- Rename UI elements to be more consistent with one another.
- Updated Terms of Service and Usage.
- Prompt users to re-agree to the Terms of Service when they are updated.

## 2.13.2 2016-10-4

- Fix bug where chosen FIAT exchange rate does no persist when switching networks
- Fix additional parameters that made MetaMask sometimes receive errors from Parity.
- Fix bug where invalid transactions would still open the MetaMask popup.
- Removed hex prefix from private key export, to increase compatibility with Geth, MyEtherWallet, and Jaxx.

## 2.13.1 2016-09-23

- Fix a bug with estimating gas on Parity
- Show loading indication when selecting ShapeShift as purchasing method.

## 2.13.0 2016-09-18

- Add Parity compatibility, fixing Geth dependency issues.
- Add a link to the transaction in history that goes to https://metamask.github.io/eth-tx-viz
too help visualize transactions and to where they are going.
- Show "Buy Ether" button and warning on tx confirmation when sender balance is insufficient

## 2.12.1 2016-09-14

- Fixed bug where if you send a transaction from within MetaMask extension the
popup notification opens up.
- Fixed bug where some tx errors would block subsequent txs until the plugin was refreshed.

## 2.12.0 2016-09-14

- Add a QR button to the Account detail screen
- Fixed bug where opening MetaMask could close a non-metamask popup.
- Fixed memory leak that caused occasional crashes.

## 2.11.1 2016-09-12

- Fix bug that prevented caches from being cleared in Opera.

## 2.11.0 2016-09-12

- Fix bug where pending transactions from Test net (or other networks) show up In Main net.
- Add fiat conversion values to more views.
- On fresh install, open a new tab with the MetaMask Introduction video. Does not open on update.
- Block negative values from transactions.
- Fixed a memory leak.
- MetaMask logo now renders as super lightweight SVG, improving compatibility and performance.
- Now showing loading indication during vault unlocking, to clarify behavior for users who are experiencing slow unlocks.
- Now only initially creates one wallet when restoring a vault, to reduce some users' confusion.

## 2.10.2 2016-09-02

- Fix bug where notification popup would not display.

## 2.10.1 2016-09-02

- Fix bug where provider menu did not allow switching to custom network from a custom network.
- Sending a transaction from within MetaMask no longer triggers a popup.
- The ability to build without livereload features (such as for production) can be enabled with the gulp --disableLiveReload flag.
- Fix Ethereum JSON RPC Filters bug.

## 2.10.0 2016-08-29

- Changed transaction approval from notifications system to popup system.
- Add a back button to locked screen to allow restoring vault from seed words when password is forgotten.
- Forms now retain their values even when closing the popup and reopening it.
- Fixed a spelling error in provider menu.

## 2.9.2 2016-08-24

- Fixed shortcut bug from preventing installation.

## 2.9.1 2016-08-24

- Added static image as fallback for when WebGL isn't supported.
- Transaction history now has a hard limit.
- Added info link on account screen that visits Etherscan.
- Fixed bug where a message signing request would be lost if the vault was locked.
- Added shortcut to open MetaMask (Ctrl+Alt+M or Cmd+Opt/Alt+M)
- Prevent API calls in tests.
- Fixed bug where sign message confirmation would sometimes render blank.

## 2.9.0 2016-08-22

- Added ShapeShift to the transaction history
- Added affiliate key to Shapeshift requests
- Added feature to reflect current conversion rates of current vault balance.
- Modify balance display logic.

## 2.8.0 2016-08-15

- Integrate ShapeShift
- Add a form for Coinbase to specify amount to buy
- Fix various typos.
- Make dapp-metamask connection more reliable
- Remove Ethereum Classic from provider menu.

## 2.7.3 2016-07-29

- Fix bug where changing an account would not update in a live Dapp.

## 2.7.2 2016-07-29

- Add Ethereum Classic to provider menu
- Fix bug where host store would fail to receive updates.

## 2.7.1 2016-07-27

- Fix bug where web3 would sometimes not be injected in time for the application.
- Fixed bug where sometimes when opening the plugin, it would not fully open until closing and re-opening.
- Got most functionality working within Firefox (still working on review process before it can be available).
- Fixed menu dropdown bug introduced in Chrome 52.

## 2.7.0 2016-07-21

- Added a Warning screen about storing ETH
- Add buy Button!
- MetaMask now throws descriptive errors when apps try to use synchronous web3 methods.
- Removed firefox-specific line in manifest.

## 2.6.2 2016-07-20

- Fixed bug that would prevent the plugin from reopening on the first try after receiving a new transaction while locked.
- Fixed bug that would render 0 ETH as a non-exact amount.

## 2.6.1 2016-07-13

- Fix tool tips on Eth balance to show the 6 decimals
- Fix rendering of recipient SVG in tx approval notification.
- New vaults now generate only one wallet instead of three.
- Bumped version of web3 provider engine.
- Fixed bug where some lowercase or uppercase addresses were not being recognized as valid.
- Fixed bug where gas cost was misestimated on the tx confirmation view.

## 2.6.0 2016-07-11

- Fix formatting of ETH balance
- Fix formatting of account details.
- Use web3 minified dist for faster inject times
- Fix issue where dropdowns were not in front of icons.
- Update transaction approval styles.
- Align failed and successful transaction history text.
- Fix issue where large domain names and large transaction values would misalign the transaction history.
- Abbreviate ether balances on transaction details to maintain formatting.
- General code cleanup.

## 2.5.0 2016-06-29

- Implement new account design.
- Added a network indicator mark in dropdown menu
- Added network name next to network indicator
- Add copy transaction hash button to completed transaction list items.
- Unify wording for transaction approve/reject options on notifications and the extension.
- Fix bug where confirmation view would be shown twice.

## 2.4.5 2016-06-29

- Fixed bug where MetaMask interfered with PDF loading.
- Moved switch account icon into menu bar.
- Changed status shapes to be a yellow warning sign for failure and ellipsis for pending transactions.
- Now enforce 20 character limit on wallet names.
- Wallet titles are now properly truncated in transaction confirmation.
- Fix formatting on terms & conditions page.
- Now enforce 30 character limit on wallet names.
- Fix out-of-place positioning of pending transaction badges on wallet list.
- Change network status icons to reflect current design.

## 2.4.4 2016-06-23

- Update web3-stream-provider for batch payload bug fix

## 2.4.3 2016-06-23

- Remove redundant network option buttons from settings page
- Switch out font family Transat for Montserrat

## 2.4.2 2016-06-22

- Change out export icon for key.
- Unify copy to clipboard icon
- Fixed eth.sign behavior.
- Fix behavior of batched outbound transactions.

## 2.4.0 2016-06-20

- Clean up UI.
- Remove nonfunctional QR code button.
- Make network loading indicator clickable to select accessible network.
- Show more characters of addresses when space permits.
- Fixed bug when signing messages under 64 hex characters long.
- Add disclaimer view with placeholder text for first time users.

## 2.3.1 2016-06-09

- Style up the info page
- Cache identicon images to optimize for long lists of transactions.
- Fix out of gas errors

## 2.3.0 2016-06-06

- Show network status in title bar
- Added seed word recovery to config screen.
- Clicking network status indicator now reveals a provider menu.

## 2.2.0 2016-06-02

- Redesigned init, vault create, vault restore and seed confirmation screens.
- Added pending transactions to transaction list on account screen.
- Clicking a pending transaction takes you back to the transaction approval screen.
- Update provider-engine to fix intermittent out of gas errors.

## 2.1.0 2016-05-26

- Added copy address button to account list.
- Fixed back button on confirm transaction screen.
- Add indication of pending transactions to account list screen.
- Fixed bug where error warning was sometimes not cleared on view transition.
- Updated eth-lightwallet to fix a critical security issue.

## 2.0.0 2016-05-23

- UI Overhaul per Vlad Todirut's designs.
- Replaced identicons with jazzicons.
- Fixed glitchy transitions.
- Added support for capitalization-based address checksums.
- Send value is no longer limited by javascript number precision, and is always in ETH.
- Added ability to generate new accounts.
- Added ability to locally nickname accounts.

## 1.8.4 2016-05-13

- Point rpc servers to https endpoints.

## 1.8.3 2016-05-12

- Bumped web3 to 0.6.0
- Really fixed `eth_syncing` method response.

## 1.8.2 2016-05-11

- Fixed bug where send view would not load correctly the first time it was visited per account.
- Migrated all users to new scalable backend.
- Fixed `eth_syncing` method response.

## 1.8.1 2016-05-10

- Initial usage of scalable blockchain backend.
- Made official providers more easily configurable for us internally.

## 1.8.0 2016-05-10

- Add support for calls to `eth.sign`.
- Moved account exporting within subview of the account detail view.
- Added buttons to the account export process.
- Improved visual appearance of account detail transition where button heights would change.
- Restored back button to account detail view.
- Show transaction list always, never collapsed.
- Changing provider now reloads current Dapps
- Improved appearance of transaction list in account detail view.

## 1.7.0 2016-04-29

- Account detail view is now the primary view.
- The account detail view now has a "Change acct" button which shows the account list.
- Clicking accounts in the account list now both selects that account and displays that account's detail view.
- Selected account is now persisted between sessions, so the current account stays selected.
- Account icons are now "identicons" (deterministically generated from the address).
- Fixed link to Slack channel.
- Added a context guard for "define" to avoid UMD's exporting themselves to the wrong module system, fixing interference with some websites.
- Transaction list now only shows transactions for the current account.
- Transaction list now only shows transactions for the current network (mainnet, testnet, testrpc).
- Fixed transaction links to etherscan blockchain explorer.
- Fixed some UI transitions that had weird behavior.

## 1.6.0 2016-04-22

- Pending transactions are now persisted to localStorage and resume even after browser is closed.
- Completed transactions are now persisted and can be displayed via UI.
- Added transaction list to account detail view.
- Fix bug on config screen where current RPC address was always displayed wrong.
- Fixed bug where entering a decimal value when sending a transaction would result in sending the wrong amount.
- Add save button to custom RPC input field.
- Add quick-select button for RPC on `localhost:8545`.
- Improve config view styling.
- Users have been migrated from old test-net RPC to a newer test-net RPC.

## 1.5.1 2016-04-15

- Corrected text above account list. Selected account is visible to all sites, not just the current domain.
- Merged the UI codebase into the main plugin codebase for simpler maintenance.
- Fix Ether display rounding error. Now rendering to four decimal points.
- Fix some inpage synchronous methods
- Change account rendering to show four decimals and a leading zero.

## 1.5.0 2016-04-13

- Added ability to send ether.
- Fixed bugs related to using Javascript numbers, which lacked appropriate precision.
- Replaced Etherscan main-net provider with our own production RPC.

## 1.4.0 2016-04-08

- Removed extra entropy text field for simplified vault creation.
- Now supports exporting an account's private key.
- Unified button and input styles across the app.
- Removed some non-working placeholder UI until it works.
- Fix popup's web3 stream provider
- Temporarily deactivated fauceting indication because it would activate when restoring an empty account.

## 1.3.2 2016-04-04

 - When unlocking, first account is auto-selected.
 - When creating a first vault on the test-net, the first account is auto-funded.
 - Fixed some styling issues.

## 1.0.1-1.3.1

Many changes not logged. Hopefully beginning to log consistently now!

## 1.0.0

Made seed word restoring BIP44 compatible.

## 0.14.0

Added the ability to restore accounts from seed words.<|MERGE_RESOLUTION|>--- conflicted
+++ resolved
@@ -1,10 +1,8 @@
 # Changelog
 
 ## Current Master
-<<<<<<< HEAD
 
 - MetaMask will now throw an error if the `to` field in txParams is not valid and also will make sure that the two field is not `null` mucking up metamask
-=======
 - Fix flashing to Log in screen after logging in or restoring from seed phrase.
 - Increase tap areas for menu buttons on mobile
 - Change all fonts in new-ui onboarding to Roboto, size 400
@@ -18,7 +16,6 @@
 - Replace "Loose" wording to "Imported".
 - Replace "Unlock" wording with "Log In".
 - Add Imported Account disclaimer.
->>>>>>> 578139be
 - Allow adding custom tokens to classic ui when balance is 0
 - Allow editing of symbol and decimal info when adding custom token in new-ui
 - NewUI shapeshift form can select all coins (not just BTC)

--- conflicted
+++ resolved
@@ -3,12 +3,9 @@
 ## Current Master
 
 - Add a check for improper Transaction data.
-<<<<<<< HEAD
 - Fix bug where custom provider selection could show duplicate items.
 - Fix bug where connecting to a local morden node would make two providers appear selected.
-=======
 - Fix bug that was sometimes preventing transactions from being sent.
->>>>>>> 693c30d7
 
 ## 2.13.5 2016-10-18
 

--- conflicted
+++ resolved
@@ -3,11 +3,8 @@
 ## Current Master
 
 - Allow sending to ENS names in send form on Ropsten.
-<<<<<<< HEAD
 - Added an address book functionality that remembers the last 15 unique addresses sent to.
-=======
 - Can now change network to custom RPC URL from lock screen.
->>>>>>> 2a68c89b
 
 ## 3.4.0 2017-3-8
 

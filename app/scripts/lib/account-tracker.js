--- conflicted
+++ resolved
@@ -153,24 +153,12 @@
       tokens.forEach((token, index) => {
         whcTokens.forEach((whcToken, indx) => {
           if (token.propertyid === whcToken.propertyid) {
-<<<<<<< HEAD
             console.log('token: ', whcToken)
             token.address = `bc7dd90b6dc7cb333387af83a76c8927d7a0f28829c84c76636b1a983020461${index}`
             token.symbol = whcToken.name
             token.string = '0'
             token.decimals = whcToken.precision
             this._preferences.addToken(token)
-=======
-            log.debug('token: ', whcToken)
-            // const tokenData = {
-            //   address:
-            //     'bc7dd90b6dc7cb333387af83a76c8927d7a0f28829c84c76636b1a9830204610',
-            //   symbol: 'BGR2',
-            //   decimals: 0,
-            //   string: '7', // token balance string
-            // }
-            // await this._preferences.addToken(tokenData)
->>>>>>> 2c37a142
             // } else {
             //   let property = await Wormhole.DataRetrieval.property(token.propertyid);
             //   console.log(property)

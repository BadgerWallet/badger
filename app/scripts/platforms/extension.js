--- conflicted
+++ resolved
@@ -62,19 +62,11 @@
     const url = `https://explorer.bitcoin.com/bch/tx/${txMeta.hash}`
 
     const title = 'Confirmed transaction'
-<<<<<<< HEAD
-    const message = `Transaction ${nonce} confirmed! View on Explorer.bitcoin.com`
-=======
     const message = `Transaction confirmed! View on Explorer`
->>>>>>> 1feb2f39
     this._showNotification(title, message, url)
   }
 
   _showFailedTransaction (txMeta) {
-<<<<<<< HEAD
-    const nonce = parseInt(txMeta.txParams.nonce, 16)
-=======
->>>>>>> 1feb2f39
     const title = 'Failed transaction'
     const message = `Transaction failed! ${txMeta.err.message}`
     this._showNotification(title, message)
@@ -99,13 +91,8 @@
     }
   }
 
-<<<<<<< HEAD
-  _viewOnExplorerBitcoin (txId) {
-    if (txId.startsWith('http://')) {
-=======
   _viewOnEtherScan (txId) {
     if (txId.startsWith('https://')) {
->>>>>>> 1feb2f39
       global.metamaskController.platform.openWindow({ url: txId })
     }
   }
